/**
 * Промежуточное ПО для аутентификации
 */
import { Request, Response, NextFunction } from 'express';
import { log } from '../utils/logger';
<<<<<<< HEAD
=======
import { directusCrud } from '../services/directus-crud';
>>>>>>> 68df1cbb
import { directusApi } from '../directus';

/**
 * Промежуточное ПО для проверки аутентификации запросов
 * @param req Express запрос
 * @param res Express ответ
 * @param next Функция для продолжения цепочки обработки запроса
 */
/**
 * Промежуточное ПО для проверки аутентификации пользователя
 */
export function isAuthenticated(req: Request, res: Response, next: NextFunction) {
    // Проверка наличия заголовка авторизации
    const authHeader = req.headers['authorization'];
    if (!authHeader) {
        return res.status(401).json({ 
            success: false, 
            error: 'Необходима авторизация' 
        });
    }
    
    const token = authHeader.replace('Bearer ', '');
    if (!token) {
        return res.status(401).json({ 
            success: false, 
            error: 'Недействительный формат токена' 
        });
    }
    
    // Проверяем токен через Directus API
    directusApi.get('/users/me', {
        headers: { Authorization: `Bearer ${token}` }
    })
    .then(response => {
        const userData = response.data.data;
        // Сохраняем информацию о пользователе в объекте запроса
        req.user = {
            id: userData.id,
            token: token,
            email: userData.email,
            firstName: userData.first_name,
            lastName: userData.last_name,
            is_smm_admin: userData.is_smm_admin || false
        };
        next();
    })
    .catch(error => {
        console.error('Authentication error:', error.message);
        return res.status(401).json({ 
            success: false, 
            error: 'Ошибка авторизации. Недействительный токен.' 
        });
    });
}

/**
 * Промежуточное ПО для проверки, является ли пользователь SMM админом
 */
export function isSmmAdmin(req: Request, res: Response, next: NextFunction) {
    if (!req.user) {
        return res.status(401).json({ 
            success: false, 
            error: 'Необходима авторизация' 
        });
    }
    
    if (!req.user.is_smm_admin) {
        return res.status(403).json({ 
            success: false, 
            error: 'Отказано в доступе. Требуются права администратора SMM.' 
        });
    }
    
    next();
}

/**
 * Устаревшее промежуточное ПО для аутентификации запросов
 * @deprecated Используйте isAuthenticated вместо этого
 */
export function authMiddleware(req: Request, res: Response, next: NextFunction) {
    // Если есть объект пользователя в запросе, значит пользователь аутентифицирован
    if (req.user) {
        return next();
    }

    // Проверяем заголовок авторизации
    const authHeader = req.headers['authorization'];
    if (!authHeader) {
        return res.status(401).json({ 
            success: false, 
            error: 'Unauthorized: No authorization token provided' 
        });
    }

    const token = authHeader.replace('Bearer ', '');
    if (!token) {
        return res.status(401).json({ 
            success: false, 
            error: 'Unauthorized: Invalid token format' 
        });
    }

    try {
        // Добавляем токен в запрос для использования в дальнейших обработчиках
        req.user = {
            id: 'authenticated-user', // Заглушка для ID
            token: token
        };
        
        return next();
    } catch (error) {
        log(`Authentication error: ${(error as Error).message}`, 'auth-middleware');
        return res.status(401).json({ 
            success: false, 
            error: 'Unauthorized: Invalid token' 
        });
    }
}

/**
 * Middleware для проверки аутентификации пользователя
 * Устанавливает userId в request если токен действительный
 */
export async function isAuthenticated(req: Request, res: Response, next: NextFunction) {
    try {
        // Проверяем заголовок авторизации
        const authHeader = req.headers['authorization'];
        if (!authHeader) {
            return res.status(401).json({
                success: false,
                error: 'Необходима авторизация'
            });
        }

        const token = authHeader.replace('Bearer ', '');
        if (!token) {
            return res.status(401).json({
                success: false,
                error: 'Неверный формат токена авторизации'
            });
        }

        // Проверяем токен, запрашивая данные пользователя
        try {
            const userData = await directusCrud.getCurrentUser({ authToken: token });
            if (!userData || !userData.id) {
                return res.status(401).json({
                    success: false,
                    error: 'Недействительный токен авторизации'
                });
            }

            // Добавляем ID пользователя в запрос
            (req as any).userId = userData.id;
            (req as any).userEmail = userData.email;
            
            // Если эндпоинт требует проверки на SMM-администратора, 
            // проверим это и установим флаг в запросе
            (req as any).isSmmAdmin = userData.is_smm_admin === true;

            next();
        } catch (error) {
            console.error('Ошибка при проверке токена:', error);
            return res.status(401).json({
                success: false,
                error: 'Ошибка при проверке авторизации'
            });
        }
    } catch (error) {
        console.error('Ошибка в middleware аутентификации:', error);
        return res.status(500).json({
            success: false,
            error: 'Внутренняя ошибка сервера при проверке авторизации'
        });
    }
}

/**
 * Middleware для проверки прав SMM-администратора
 * Должен использоваться после middleware isAuthenticated
 */
export async function isSmmAdmin(req: Request, res: Response, next: NextFunction) {
    try {
        // Проверяем, установлен ли флаг isSmmAdmin в предыдущем middleware
        if ((req as any).isSmmAdmin === true) {
            // Пользователь является SMM-администратором
            return next();
        }

        // Если флаг не установлен или false, то проверим напрямую через Directus API
        const userId = (req as any).userId;
        const authHeader = req.headers['authorization'];
        
        if (!userId || !authHeader) {
            return res.status(401).json({
                success: false,
                error: 'Необходима авторизация'
            });
        }

        const token = authHeader.replace('Bearer ', '');
        
        try {
            // Запрашиваем информацию о пользователе, чтобы проверить флаг is_smm_admin
            const userData = await directusCrud.getCurrentUser({ authToken: token });
            
            if (!userData) {
                return res.status(401).json({
                    success: false,
                    error: 'Не удалось получить информацию о пользователе'
                });
            }

            // Проверяем флаг is_smm_admin
            if (userData.is_smm_admin === true) {
                // Пользователь является SMM-администратором
                (req as any).isSmmAdmin = true;
                return next();
            }

            // Если нет прав SMM-администратора, возвращаем ошибку доступа
            return res.status(403).json({
                success: false,
                error: 'Недостаточно прав для доступа к этому ресурсу. Требуются права SMM-администратора.'
            });
        } catch (error) {
            console.error('Ошибка при проверке прав SMM-администратора:', error);
            return res.status(500).json({
                success: false,
                error: 'Ошибка сервера при проверке прав доступа'
            });
        }
    } catch (error) {
        console.error('Ошибка в middleware проверки SMM-администратора:', error);
        return res.status(500).json({
            success: false,
            error: 'Внутренняя ошибка сервера при проверке прав доступа'
        });
    }
}<|MERGE_RESOLUTION|>--- conflicted
+++ resolved
@@ -3,10 +3,7 @@
  */
 import { Request, Response, NextFunction } from 'express';
 import { log } from '../utils/logger';
-<<<<<<< HEAD
-=======
 import { directusCrud } from '../services/directus-crud';
->>>>>>> 68df1cbb
 import { directusApi } from '../directus';
 
 /**
@@ -14,78 +11,6 @@
  * @param req Express запрос
  * @param res Express ответ
  * @param next Функция для продолжения цепочки обработки запроса
- */
-/**
- * Промежуточное ПО для проверки аутентификации пользователя
- */
-export function isAuthenticated(req: Request, res: Response, next: NextFunction) {
-    // Проверка наличия заголовка авторизации
-    const authHeader = req.headers['authorization'];
-    if (!authHeader) {
-        return res.status(401).json({ 
-            success: false, 
-            error: 'Необходима авторизация' 
-        });
-    }
-    
-    const token = authHeader.replace('Bearer ', '');
-    if (!token) {
-        return res.status(401).json({ 
-            success: false, 
-            error: 'Недействительный формат токена' 
-        });
-    }
-    
-    // Проверяем токен через Directus API
-    directusApi.get('/users/me', {
-        headers: { Authorization: `Bearer ${token}` }
-    })
-    .then(response => {
-        const userData = response.data.data;
-        // Сохраняем информацию о пользователе в объекте запроса
-        req.user = {
-            id: userData.id,
-            token: token,
-            email: userData.email,
-            firstName: userData.first_name,
-            lastName: userData.last_name,
-            is_smm_admin: userData.is_smm_admin || false
-        };
-        next();
-    })
-    .catch(error => {
-        console.error('Authentication error:', error.message);
-        return res.status(401).json({ 
-            success: false, 
-            error: 'Ошибка авторизации. Недействительный токен.' 
-        });
-    });
-}
-
-/**
- * Промежуточное ПО для проверки, является ли пользователь SMM админом
- */
-export function isSmmAdmin(req: Request, res: Response, next: NextFunction) {
-    if (!req.user) {
-        return res.status(401).json({ 
-            success: false, 
-            error: 'Необходима авторизация' 
-        });
-    }
-    
-    if (!req.user.is_smm_admin) {
-        return res.status(403).json({ 
-            success: false, 
-            error: 'Отказано в доступе. Требуются права администратора SMM.' 
-        });
-    }
-    
-    next();
-}
-
-/**
- * Устаревшее промежуточное ПО для аутентификации запросов
- * @deprecated Используйте isAuthenticated вместо этого
  */
 export function authMiddleware(req: Request, res: Response, next: NextFunction) {
     // Если есть объект пользователя в запросе, значит пользователь аутентифицирован
