--- conflicted
+++ resolved
@@ -66,7 +66,7 @@
       // Выбираем API в зависимости от выбранного сервиса
       let apiEndpoint = '/api/generate-content'; // Единый маршрут для всех сервисов
       
-      console.log(`Генерация контента через ${selectedService} API (endpoint: ${apiEndpoint})`);
+      console.log(`Генерация контента через ${selectedService} API`);
 
       const response = await fetch(apiEndpoint, {
         method: 'POST',
@@ -79,13 +79,8 @@
           keywords: selectedKeywords,
           tone,
           campaignId,
-<<<<<<< HEAD
-          platform: platform, // Используется для некоторых сервисов
-          aiService: selectedService // Добавляем параметр aiService для Perplexity/Qwen
-=======
           platform: platform, // Используется для всех сервисов
           service: selectedService // Указываем выбранный сервис
->>>>>>> 2d856232
         })
       });
 
