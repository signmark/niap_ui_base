--- conflicted
+++ resolved
@@ -14,6 +14,7 @@
 import { useToast } from "@/hooks/use-toast";
 import { Select, SelectContent, SelectItem, SelectTrigger, SelectValue } from "@/components/ui/select";
 import { Loader2 } from "lucide-react";
+import { api } from "@/lib/api";
 
 interface TextEnhancementDialogProps {
   open: boolean;
@@ -196,7 +197,7 @@
   const [selectedPromptId, setSelectedPromptId] = useState("improve");
   const [selectedService, setSelectedService] = useState(AI_SERVICES.find(s => s.default)?.id || "claude");
   const [selectedModelId, setSelectedModelId] = useState("");
-  const [hasApiKey, setHasApiKey] = useState(true); // Если ключи уже настроены, это будет true
+  const [hasApiKey, setHasApiKey] = useState(true); // Предполагаем, что ключ есть, потом проверим
   
   const { toast } = useToast();
   
@@ -220,7 +221,6 @@
     if (open) {
       setText(initialText);
       setEnhancedText("");
-      setHasApiKey(true); // Сбрасываем состояние hasApiKey при каждом открытии
     }
   }, [open, initialText]);
 
@@ -230,6 +230,11 @@
     return customPrompt || (selectedPrompt ? selectedPrompt.prompt : "");
   };
 
+  // Получение эндпоинта API в зависимости от выбранного сервиса
+  const getApiEndpoint = () => {
+    return '/api/improve-text';  // Единый маршрут для всех сервисов
+  };
+  
   // Получение правильного названия модели в зависимости от выбранного сервиса
   const getModelName = (service: string, modelId: string): string => {
     // Для всех сервисов просто возвращаем ID модели как есть
@@ -237,31 +242,20 @@
   };
   
   // Логирование в консоль для отладки
+  console.log(`TextEnhancementDialog: будет использован API эндпоинт ${getApiEndpoint()}`);
   console.log(`TextEnhancementDialog: выбранный сервис - ${selectedService}, модель - ${selectedModelId}`);
   
   // Мутация для улучшения текста
   const { mutate: improveText, isPending } = useMutation({
     mutationFn: async () => {
-<<<<<<< HEAD
-=======
       // Получаем токен авторизации (как в ContentGenerationDialog)
->>>>>>> d88ce8f4
       const authToken = localStorage.getItem('auth_token');
       if (!authToken) {
         throw new Error('Требуется авторизация');
       }
       
-<<<<<<< HEAD
-      // Используем единый маршрут для всех сервисов
-      let apiEndpoint = '/api/improve-text';
-      
-      console.log(`Улучшение текста через ${selectedService} API (endpoint: ${apiEndpoint})`);
-      
-      const response = await fetch(apiEndpoint, {
-=======
       // Используем прямой fetch вместо api-клиента для большего контроля над заголовками
       const response = await fetch(getApiEndpoint(), {
->>>>>>> d88ce8f4
         method: 'POST',
         headers: {
           'Content-Type': 'application/json',
@@ -276,63 +270,12 @@
         })
       });
       
-<<<<<<< HEAD
-      // Проверяем статус ответа
-      if (!response.ok) {
-        console.error(`Ошибка HTTP: ${response.status} ${response.statusText}`);
-        
-        // Пытаемся получить информацию об ошибке из ответа
-        let errorMessage = `Ошибка сервера: ${response.status} ${response.statusText}`;
-        let errorData = null;
-        
-        try {
-          // Сначала пытаемся распарсить ответ как JSON
-          errorData = await response.json();
-          console.error('Ответ сервера:', errorData);
-          
-          // Если есть сообщение об ошибке в ответе, используем его
-          if (errorData && errorData.error) {
-            errorMessage = errorData.error;
-            
-            // Если нужен API ключ, выбрасываем специальную ошибку
-            if (errorData.needApiKey && errorData.service) {
-              throw new Error(errorMessage);
-            }
-          }
-        } catch (jsonError) {
-          // Если не удалось распарсить как JSON, пытаемся получить как текст
-          try {
-            const errorText = await response.text();
-            console.error(`Ответ сервера: ${errorText.substring(0, 500)}...`);
-          } catch (textError) {
-            console.error('Не удалось получить детали ошибки');
-          }
-        }
-        
-        // Выбрасываем ошибку с сообщением
-        throw new Error(errorMessage);
-      }
-      
-      let data;
-      try {
-        data = await response.json();
-      } catch (error) {
-        console.error('Ошибка при парсинге JSON:', error);
-        throw new Error('Получен некорректный ответ от сервера. Проверьте соединение и попробуйте снова.');
-      }
+      const data = await response.json();
       
       if (!data.success) {
         throw new Error(data.error || 'Произошла ошибка при улучшении текста');
       }
       
-=======
-      const data = await response.json();
-      
-      if (!data.success) {
-        throw new Error(data.error || 'Произошла ошибка при улучшении текста');
-      }
-      
->>>>>>> d88ce8f4
       return data.text;
     },
     onSuccess: (data) => {
@@ -349,24 +292,6 @@
       onOpenChange(false);
     },
     onError: (error: any) => {
-<<<<<<< HEAD
-      console.error('Ошибка при улучшении текста:', error);
-      
-      // Проверяем, нужен ли API ключ
-      if (error.message?.includes('API ключ') || error.message?.includes('не настроен')) {
-        setHasApiKey(false);
-        
-        toast({
-          variant: "default", // Используем обычный вариант вместо "destructive"
-          title: "Требуется API ключ",
-          description: `Для использования ${
-            selectedService === 'claude' ? 'Claude AI' : 
-            selectedService === 'deepseek' ? 'DeepSeek' : 
-            selectedService === 'gemini' ? 'Google Gemini' : 'Qwen'
-          } необходимо добавить API ключ в настройках пользователя`,
-        });
-        return;
-=======
       console.error('Ошибка TextEnhancementDialog:', error);
       
       // Проверяем, нужен ли API ключ
@@ -386,7 +311,6 @@
           title: "Ошибка",
           description: error.message || "Не удалось улучшить текст",
         });
->>>>>>> d88ce8f4
       }
     }
   });
