--- conflicted
+++ resolved
@@ -7,10 +7,6 @@
 import { ru } from 'date-fns/locale';
 import { useCampaignStore } from '@/lib/campaignStore';
 import { useAuthStore } from '@/lib/store';
-<<<<<<< HEAD
-import { platformNames, safeSocialPlatforms } from '@/lib/social-platforms';
-=======
->>>>>>> 50595983
 
 import {
   Card,
@@ -25,12 +21,9 @@
 import { Tabs, TabsContent, TabsList, TabsTrigger } from '@/components/ui/tabs';
 import ScheduledPublicationDetails from '@/components/ScheduledPublicationDetails';
 import { Badge } from '@/components/ui/badge';
-import { Calendar, Clock, Search, RefreshCw, Filter, Instagram, MessageCircle, Facebook } from 'lucide-react';
+import { Calendar, Clock, Search, RefreshCw, Filter } from 'lucide-react';
 import { Dialog, DialogContent, DialogDescription, DialogHeader, DialogTitle } from '@/components/ui/dialog';
 import { Skeleton } from '@/components/ui/skeleton';
-<<<<<<< HEAD
-import { ToggleGroup, ToggleGroupItem } from '@/components/ui/toggle-group';
-=======
 import { 
   Select,
   SelectContent,
@@ -38,7 +31,6 @@
   SelectTrigger,
   SelectValue
 } from '@/components/ui/select';
->>>>>>> 50595983
 
 export default function ScheduledPublications() {
   const { toast } = useToast();
@@ -47,10 +39,6 @@
   const [isPreviewOpen, setIsPreviewOpen] = useState<boolean>(false);
   const [previewContent, setPreviewContent] = useState<CampaignContent | null>(null);
   const [viewTab, setViewTab] = useState<string>('upcoming');
-<<<<<<< HEAD
-  const [platformFilter, setPlatformFilter] = useState<string[]>([]);
-=======
->>>>>>> 50595983
   
   // Используем глобальное состояние для получения текущей выбранной кампании
   const { selectedCampaign } = useCampaignStore();
@@ -103,47 +91,11 @@
     }
   }, [selectedCampaign?.id, userId, refetchScheduled]);
   
-<<<<<<< HEAD
-  // Фильтрация контента по поисковому запросу и социальным платформам
-=======
   // Фильтрация контента по поисковому запросу
->>>>>>> 50595983
   const filteredContent = React.useMemo(() => {
     if (!scheduledContent) return [];
     
     return scheduledContent.filter((content: CampaignContent) => {
-<<<<<<< HEAD
-      // Фильтр по поисковому запросу
-      if (searchQuery) {
-        const query = searchQuery.toLowerCase();
-        const matchesQuery = (
-          (content.title && content.title.toLowerCase().includes(query)) ||
-          (content.content && content.content.toLowerCase().includes(query)) ||
-          (content.keywords && content.keywords.some(keyword => 
-            keyword.toLowerCase().includes(query)
-          ))
-        );
-        
-        if (!matchesQuery) return false;
-      }
-      
-      // Фильтр по выбранным социальным платформам
-      if (platformFilter && platformFilter.length > 0) {
-        if (!content.socialPlatforms) return false;
-        
-        // Проверяем наличие хотя бы одной из выбранных платформ у контента
-        const hasSelectedPlatform = platformFilter.some(platform => 
-          content.socialPlatforms && 
-          content.socialPlatforms[platform as SocialPlatform]
-        );
-        
-        return hasSelectedPlatform;
-      }
-      
-      return true;
-    });
-  }, [scheduledContent, searchQuery, platformFilter]);
-=======
       if (!searchQuery) return true;
       
       const query = searchQuery.toLowerCase();
@@ -156,7 +108,6 @@
       );
     });
   }, [scheduledContent, searchQuery]);
->>>>>>> 50595983
   
   // Разделение контента на предстоящие и прошедшие публикации
   const upcomingContent = React.useMemo(() => {
@@ -276,43 +227,11 @@
         </div>
         
         <div className="flex justify-end">
-<<<<<<< HEAD
-          <Button onClick={handleRefresh} variant="outline" className="gap-2 mr-2">
-=======
           <Button onClick={handleRefresh} variant="outline" className="gap-2">
->>>>>>> 50595983
             <RefreshCw size={16} />
             <span>Обновить</span>
           </Button>
-          <Button variant="outline" size="icon">
-            <Filter size={16} />
-          </Button>
         </div>
-      </div>
-      
-      {/* Фильтр по социальным платформам */}
-      <div className="mb-6">
-        <div className="flex items-center gap-2 mb-2">
-          <Filter size={16} className="text-muted-foreground" />
-          <span className="text-sm font-medium">Фильтр по социальным платформам</span>
-        </div>
-        <ToggleGroup type="multiple" value={platformFilter} onValueChange={setPlatformFilter}>
-          <ToggleGroupItem value="telegram" aria-label="Toggle Telegram">
-            <MessageCircle className="h-4 w-4 mr-1" />
-            Telegram
-          </ToggleGroupItem>
-          <ToggleGroupItem value="instagram" aria-label="Toggle Instagram">
-            <Instagram className="h-4 w-4 mr-1" />
-            Instagram
-          </ToggleGroupItem>
-          <ToggleGroupItem value="vk" aria-label="Toggle VK">
-            <span className="mr-1 text-sm font-bold">VK</span>
-          </ToggleGroupItem>
-          <ToggleGroupItem value="facebook" aria-label="Toggle Facebook">
-            <Facebook className="h-4 w-4 mr-1" />
-            Facebook
-          </ToggleGroupItem>
-        </ToggleGroup>
       </div>
       
       <Tabs value={viewTab} onValueChange={setViewTab}>
