--- conflicted
+++ resolved
@@ -9,7 +9,7 @@
   Loader2, Plus, Pencil, Calendar, Send, SendHorizontal, Trash2, FileText, 
   ImageIcon, Video, FilePlus2, CheckCircle2, Clock, RefreshCw, Play,
   Wand2, Share, Sparkles, CalendarDays, ChevronDown, ChevronRight,
-  CalendarIcon, XCircle, Filter, Ban, CheckCircle, Upload
+  CalendarIcon, XCircle, Filter, Ban, CheckCircle
 } from "lucide-react";
 import {
   AlertDialog,
@@ -131,10 +131,10 @@
       // Обрабатываем ключевые слова для обеспечения правильного формата
       if (content.keywords) {
         if (Array.isArray(content.keywords)) {
-          processedKeywords = content.keywords.map((k: any) => {
+          processedKeywords = content.keywords.map(k => {
             // Проверяем, является ли k объектом с полем keyword
             if (k && typeof k === 'object' && 'keyword' in k) {
-              return k.keyword as string;
+              return k.keyword;
             }
             // Если это простой объект без специфической структуры
             if (k && typeof k === 'object') {
@@ -149,9 +149,9 @@
             // Пытаемся разобрать JSON строку
             const parsed = JSON.parse(content.keywords);
             if (Array.isArray(parsed)) {
-              processedKeywords = parsed.map((k: any) => {
+              processedKeywords = parsed.map(k => {
                 if (k && typeof k === 'object' && 'keyword' in k) {
-                  return k.keyword as string;
+                  return k.keyword;
                 }
                 return typeof k === 'string' ? k : String(k);
               });
@@ -1187,11 +1187,11 @@
                                 </div>
                                 
                                 {/* Content title */}
-                                {content.title && typeof content.title === 'string' ? (
+                                {content.title && (
                                   <div className="mb-1.5">
-                                    <h3 className="text-base font-medium line-clamp-1">{content.title}</h3>
+                                    <h3 className="text-base font-medium line-clamp-1">{typeof content.title === 'string' ? content.title : String(content.title)}</h3>
                                   </div>
-                                ) : null}
+                                )}
                                 
                                 {/* Content preview */}
                                 <div className="flex gap-3">
@@ -1216,7 +1216,7 @@
                                       <div className="flex flex-wrap gap-1 mt-2">
                                         {content.keywords.slice(0, 3).map((keyword, index) => (
                                           <Badge key={index} variant="outline" className="text-xs px-1.5 py-0 h-5">
-                                            {typeof keyword === 'string' ? keyword : String(keyword)}
+                                            {keyword}
                                           </Badge>
                                         ))}
                                         {content.keywords.length > 3 && (
@@ -1232,16 +1232,10 @@
                                   {content.contentType === "text-image" && content.imageUrl && (
                                     <div className="w-20 h-20 flex-shrink-0">
                                       <img 
-                                        src={content.imageUrl.includes('directus.nplanner.ru') 
-                                            ? `/api/proxy-file?url=${encodeURIComponent(content.imageUrl)}&_t=${Date.now()}` 
-                                            : content.imageUrl} 
-                                        alt={typeof content.title === 'string' ? content.title : "Content Image"} 
+                                        src={content.imageUrl} 
+                                        alt={content.title || "Content Image"} 
                                         className="rounded-md w-full h-full object-cover"
-                                        crossOrigin="anonymous"
-                                        referrerPolicy="no-referrer"
-                                        loading="lazy"
                                         onError={(e) => {
-                                          console.error("Error loading image:", content.imageUrl);
                                           (e.target as HTMLImageElement).src = "https://placehold.co/400x225?text=Image+Error";
                                         }}
                                       />
@@ -1371,63 +1365,6 @@
                       Сгенерировать изображение
                     </Button>
                   </div>
-<<<<<<< HEAD
-                  <div className="relative">
-                    <Input
-                      id="imageUrl"
-                      placeholder="Введите URL изображения"
-                      value={newContent.imageUrl}
-                      onChange={(e) => setNewContent({...newContent, imageUrl: e.target.value})}
-                      className="pr-10"
-                    />
-                    <div className="absolute right-2 top-1/2 -translate-y-1/2">
-                      <label htmlFor="main-image-upload" className="cursor-pointer">
-                        <Upload className="h-4 w-4 text-muted-foreground hover:text-primary transition-colors" />
-                        <span className="sr-only">Загрузить файл</span>
-                      </label>
-                      <input 
-                        type="file" 
-                        id="main-image-upload" 
-                        className="hidden" 
-                        accept="image/*"
-                        onChange={(e) => {
-                          const file = e.target.files?.[0];
-                          if (file) {
-                            // Формируем данные для загрузки
-                            const formData = new FormData();
-                            formData.append('file', file);
-                            
-                            // Используем API для загрузки файла
-                            fetch('/api/upload', {
-                              method: 'POST',
-                              body: formData,
-                              headers: {
-                                'Authorization': `Bearer ${localStorage.getItem('auth_token')}`
-                              }
-                            }).then(async (response) => {
-                              const responseData = await response.json();
-                              if (responseData?.url) {
-                                // Устанавливаем полученный URL в состояние
-                                setNewContent({...newContent, imageUrl: responseData.url});
-                                toast({
-                                  title: "Изображение загружено",
-                                  description: "URL изображения добавлен в поле"
-                                });
-                              }
-                            }).catch((error: Error) => {
-                              console.error("Ошибка загрузки файла:", error);
-                              toast({
-                                variant: "destructive",
-                                title: "Ошибка загрузки",
-                                description: "Не удалось загрузить изображение"
-                              });
-                            });
-                          }
-                        }}
-                      />
-                    </div>
-                  </div>
-=======
                   <div className="grid grid-cols-1 md:grid-cols-2 gap-4">
                     <div>
                       <Input
@@ -1461,7 +1398,6 @@
                       />
                     </div>
                   )}
->>>>>>> 42b811c7
                 </div>
                 
                 {/* Дополнительные изображения */}
@@ -1489,89 +1425,16 @@
                     <div className="space-y-2">
                       {newContent.additionalImages.map((imageUrl, index) => (
                         <div key={index} className="flex gap-2 items-center">
-                          <div className="relative flex-1">
-                            <Input
-                              placeholder="Введите URL изображения"
-                              value={imageUrl}
-                              onChange={(e) => {
-                                const updatedImages = [...newContent.additionalImages];
-                                updatedImages[index] = e.target.value;
-                                setNewContent({...newContent, additionalImages: updatedImages});
-                              }}
-                              className="pr-10"
-                            />
-                            <div className="absolute right-2 top-1/2 -translate-y-1/2">
-                              <label htmlFor={`additional-image-upload-${index}`} className="cursor-pointer">
-                                <Upload className="h-4 w-4 text-muted-foreground hover:text-primary transition-colors" />
-                                <span className="sr-only">Загрузить файл</span>
-                              </label>
-                              <input 
-                                type="file" 
-                                id={`additional-image-upload-${index}`} 
-                                className="hidden" 
-                                accept="image/*"
-                                onChange={(e) => {
-                                  const file = e.target.files?.[0];
-                                  if (file) {
-                                    // Формируем данные для загрузки
-                                    const formData = new FormData();
-                                    formData.append('file', file);
-                                    
-                                    // Используем API для загрузки файла
-                                    fetch('/api/upload', {
-                                      method: 'POST',
-                                      body: formData,
-                                      headers: {
-                                        'Authorization': `Bearer ${localStorage.getItem('auth_token')}`
-                                      }
-                                    }).then(async (response) => {
-                                      const responseData = await response.json();
-                                      if (responseData?.url) {
-                                        // Обновляем URL в массиве дополнительных изображений
-                                        const updatedImages = [...newContent.additionalImages];
-                                        updatedImages[index] = responseData.url;
-                                        setNewContent({...newContent, additionalImages: updatedImages});
-                                        toast({
-                                          title: "Изображение загружено",
-                                          description: "Файл успешно загружен и добавлен в список дополнительных изображений",
-                                        });
-                                      } else {
-                                        toast({
-                                          title: "Ошибка загрузки",
-                                          description: "Не удалось загрузить файл",
-                                          variant: "destructive",
-                                        });
-                                      }
-                                    }).catch(error => {
-                                      console.error('Ошибка загрузки файла:', error);
-                                      
-                                      // Проверяем, есть ли сообщение об ошибке в ответе
-                                      let errorMessage = "Не удалось загрузить файл";
-                                      
-                                      if (error.response?.data?.errors) {
-                                        // Получаем сообщение из ответа Directus
-                                        const directusError = error.response.data.errors[0]?.message || "";
-                                        errorMessage = directusError;
-                                      }
-                                      
-                                      // Проверяем на известные типы ошибок
-                                      const isFileServiceUnavailable = 
-                                        errorMessage.includes('SERVICE_UNAVAILABLE') || 
-                                        errorMessage.includes('files is unavailable');
-                                      
-                                      toast({
-                                        title: "Ошибка загрузки",
-                                        description: isFileServiceUnavailable 
-                                          ? "Сервис файлов Directus временно недоступен. Пожалуйста, воспользуйтесь URL изображения или попробуйте позже." 
-                                          : `${errorMessage}. Проверьте подключение к серверу.`,
-                                        variant: "destructive",
-                                      });
-                                    });
-                                  }
-                                }}
-                              />
-                            </div>
-                          </div>
+                          <Input
+                            placeholder="Введите URL изображения"
+                            value={imageUrl}
+                            onChange={(e) => {
+                              const updatedImages = [...newContent.additionalImages];
+                              updatedImages[index] = e.target.value;
+                              setNewContent({...newContent, additionalImages: updatedImages});
+                            }}
+                            className="flex-1"
+                          />
                           <Button 
                             type="button" 
                             variant="outline" 
@@ -1842,88 +1705,15 @@
                         Сгенерировать изображение
                       </Button>
                     </div>
-                    <div className="relative">
-                      <Input
-                        id="imageUrl"
-                        placeholder="Введите URL изображения"
-                        value={currentContent.imageUrl || ""}
-                        onChange={(e) => {
-                          const updatedContent = {...currentContent, imageUrl: e.target.value};
-                          setCurrentContentSafe(updatedContent);
-                        }}
-                        className="pr-10"
-                      />
-                      <div className="absolute right-2 top-1/2 -translate-y-1/2">
-                        <label htmlFor="edit-main-image-upload" className="cursor-pointer">
-                          <Upload className="h-4 w-4 text-muted-foreground hover:text-primary transition-colors" />
-                          <span className="sr-only">Загрузить файл</span>
-                        </label>
-                        <input 
-                          type="file" 
-                          id="edit-main-image-upload" 
-                          className="hidden" 
-                          accept="image/*"
-                          onChange={(e) => {
-                            const file = e.target.files?.[0];
-                            if (file) {
-                              // Формируем данные для загрузки
-                              const formData = new FormData();
-                              formData.append('file', file);
-                              
-                              // Используем API для загрузки файла
-                              fetch('/api/upload', {
-                                method: 'POST',
-                                body: formData,
-                                headers: {
-                                  'Authorization': `Bearer ${localStorage.getItem('auth_token')}`
-                                }
-                              }).then(async (response) => {
-                                const responseData = await response.json();
-                                if (responseData?.url) {
-                                  // Устанавливаем полученный URL в состояние
-                                  const updatedContent = {...currentContent, imageUrl: responseData.url};
-                                  setCurrentContentSafe(updatedContent);
-                                  toast({
-                                    title: "Изображение загружено",
-                                    description: "Файл успешно загружен",
-                                  });
-                                } else {
-                                  toast({
-                                    title: "Ошибка загрузки",
-                                    description: "Не удалось загрузить файл",
-                                    variant: "destructive",
-                                  });
-                                }
-                              }).catch(error => {
-                                console.error('Ошибка загрузки файла:', error);
-                                
-                                // Проверяем, есть ли сообщение об ошибке в ответе
-                                let errorMessage = "Не удалось загрузить файл";
-                                
-                                if (error.response?.data?.errors) {
-                                  // Получаем сообщение из ответа Directus
-                                  const directusError = error.response.data.errors[0]?.message || "";
-                                  errorMessage = directusError;
-                                }
-                                
-                                // Проверяем на известные типы ошибок
-                                const isFileServiceUnavailable = 
-                                  errorMessage.includes('SERVICE_UNAVAILABLE') || 
-                                  errorMessage.includes('files is unavailable');
-                                
-                                toast({
-                                  title: "Ошибка загрузки",
-                                  description: isFileServiceUnavailable 
-                                    ? "Сервис файлов Directus временно недоступен. Пожалуйста, воспользуйтесь URL изображения или попробуйте позже." 
-                                    : `${errorMessage}. Проверьте подключение к серверу.`,
-                                  variant: "destructive",
-                                });
-                              });
-                            }
-                          }}
-                        />
-                      </div>
-                    </div>
+                    <Input
+                      id="imageUrl"
+                      placeholder="Введите URL изображения"
+                      value={currentContent.imageUrl || ""}
+                      onChange={(e) => {
+                        const updatedContent = {...currentContent, imageUrl: e.target.value};
+                        setCurrentContentSafe(updatedContent);
+                      }}
+                    />
                   </div>
                   
                   {/* Дополнительные изображения */}
@@ -1954,91 +1744,17 @@
                       <div className="space-y-2">
                         {currentContent.additionalImages.map((imageUrl, index) => (
                           <div key={index} className="flex gap-2 items-center">
-                            <div className="relative flex-1">
-                              <Input
-                                placeholder="Введите URL изображения"
-                                value={imageUrl || ""}
-                                onChange={(e) => {
-                                  const updatedImages = [...(currentContent.additionalImages || [])];
-                                  updatedImages[index] = e.target.value;
-                                  const updatedContent = {...currentContent, additionalImages: updatedImages};
-                                  setCurrentContentSafe(updatedContent);
-                                }}
-                                className="pr-10"
-                              />
-                              <div className="absolute right-2 top-1/2 -translate-y-1/2">
-                                <label htmlFor={`edit-additional-image-upload-${index}`} className="cursor-pointer">
-                                  <Upload className="h-4 w-4 text-muted-foreground hover:text-primary transition-colors" />
-                                  <span className="sr-only">Загрузить файл</span>
-                                </label>
-                                <input 
-                                  type="file" 
-                                  id={`edit-additional-image-upload-${index}`} 
-                                  className="hidden" 
-                                  accept="image/*"
-                                  onChange={(e) => {
-                                    const file = e.target.files?.[0];
-                                    if (file) {
-                                      // Формируем данные для загрузки
-                                      const formData = new FormData();
-                                      formData.append('file', file);
-                                      
-                                      // Используем API для загрузки файла
-                                      fetch('/api/upload', {
-                                        method: 'POST',
-                                        body: formData,
-                                        headers: {
-                                          'Authorization': `Bearer ${localStorage.getItem('auth_token')}`
-                                        }
-                                      }).then(async (response) => {
-                                        const responseData = await response.json();
-                                        if (responseData?.url) {
-                                          // Обновляем URL в массиве дополнительных изображений
-                                          const updatedImages = [...(currentContent.additionalImages || [])];
-                                          updatedImages[index] = responseData.url;
-                                          const updatedContent = {...currentContent, additionalImages: updatedImages};
-                                          setCurrentContentSafe(updatedContent);
-                                          toast({
-                                            title: "Изображение загружено",
-                                            description: "Файл успешно загружен и добавлен в список дополнительных изображений",
-                                          });
-                                        } else {
-                                          toast({
-                                            title: "Ошибка загрузки",
-                                            description: "Не удалось загрузить файл",
-                                            variant: "destructive",
-                                          });
-                                        }
-                                      }).catch(error => {
-                                        console.error('Ошибка загрузки файла:', error);
-                                        
-                                        // Проверяем, есть ли сообщение об ошибке в ответе
-                                        let errorMessage = "Не удалось загрузить файл";
-                                        
-                                        if (error.response?.data?.errors) {
-                                          // Получаем сообщение из ответа Directus
-                                          const directusError = error.response.data.errors[0]?.message || "";
-                                          errorMessage = directusError;
-                                        }
-                                        
-                                        // Проверяем на известные типы ошибок
-                                        const isFileServiceUnavailable = 
-                                          errorMessage.includes('SERVICE_UNAVAILABLE') || 
-                                          errorMessage.includes('files is unavailable');
-                                        
-                                        toast({
-                                          title: "Ошибка загрузки",
-                                          description: isFileServiceUnavailable 
-                                            ? "Сервис файлов Directus временно недоступен. Пожалуйста, воспользуйтесь URL изображения или попробуйте позже." 
-                                            : `${errorMessage}. Проверьте подключение к серверу.`,
-                                          variant: "destructive",
-                                        });
-                                      });
-                                    }
-                                  }}
-                                />
-                              </div>
-                            </div>
+                            <Input
+                              placeholder="Введите URL изображения"
+                              value={imageUrl || ""}
+                              onChange={(e) => {
+                                const updatedImages = [...(currentContent.additionalImages || [])];
+                                updatedImages[index] = e.target.value;
+                                const updatedContent = {...currentContent, additionalImages: updatedImages};
+                                setCurrentContentSafe(updatedContent);
+                              }}
+                              className="flex-1"
+                            />
                             <Button 
                               type="button" 
                               variant="outline" 
@@ -2612,16 +2328,10 @@
               <div className="mt-4">
                 <h4 className="text-sm font-medium mb-2">Основное изображение</h4>
                 <img
-                  src={previewContent.imageUrl && previewContent.imageUrl.includes('directus.nplanner.ru') 
-                      ? `/api/proxy-file?url=${encodeURIComponent(previewContent.imageUrl)}&_t=${Date.now()}` 
-                      : previewContent.imageUrl}
+                  src={previewContent.imageUrl}
                   alt={previewContent?.title || "Content Image"}
                   className="rounded-md max-h-[400px] max-w-full object-contain mx-auto"
-                  crossOrigin="anonymous"
-                  referrerPolicy="no-referrer"
-                  loading="lazy"
                   onError={(e) => {
-                    console.error("Error loading image in preview:", previewContent.imageUrl);
                     (e.target as HTMLImageElement).src = "https://placehold.co/800x400?text=Image+Error";
                   }}
                 />
@@ -2639,16 +2349,10 @@
                     imageUrl && (
                       <div key={index} className="overflow-hidden">
                         <img
-                          src={imageUrl && imageUrl.includes('directus.nplanner.ru') 
-                              ? `/api/proxy-file?url=${encodeURIComponent(imageUrl)}&_t=${Date.now()}` 
-                              : imageUrl}
+                          src={imageUrl}
                           alt={`Дополнительное изображение ${index + 1}`}
                           className="rounded-md max-h-[300px] w-full object-cover"
-                          crossOrigin="anonymous"
-                          referrerPolicy="no-referrer"
-                          loading="lazy"
                           onError={(e) => {
-                            console.error("Error loading additional image in preview:", imageUrl);
                             (e.target as HTMLImageElement).src = "https://placehold.co/400x300?text=Image+Error";
                           }}
                         />
