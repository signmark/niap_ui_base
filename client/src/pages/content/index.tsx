import { useState, useEffect, useRef, createRef } from "react";
import { useQuery, useMutation, useQueryClient } from "@tanstack/react-query";
import { useLocation } from "wouter";
import { Card, CardContent, CardHeader, CardTitle, CardDescription, CardFooter } from "@/components/ui/card";
import { Select, SelectContent, SelectItem, SelectTrigger, SelectValue } from "@/components/ui/select";
import { Dialog, DialogContent, DialogDescription, DialogHeader, DialogTitle, DialogTrigger, DialogFooter } from "@/components/ui/dialog";
import { Checkbox } from "@/components/ui/checkbox";
import { Button } from "@/components/ui/button";
import { 
  Loader2, Plus, Pencil, Calendar, Send, SendHorizontal, Trash2, FileText, 
  ImageIcon, Video, FilePlus2, CheckCircle2, Clock, RefreshCw, Play,
  Wand2, Share, Sparkles, CalendarDays, ChevronDown, ChevronRight,
<<<<<<< HEAD
  CalendarIcon, XCircle, Filter, Ban, CheckCircle, Upload, Edit3, 
  AlertCircle, Layers
=======
  CalendarIcon, XCircle, Filter, Ban, CheckCircle, Upload, AlertCircle
>>>>>>> 52a3be1b
} from "lucide-react";
import {
  AlertDialog,
  AlertDialogAction,
  AlertDialogCancel,
  AlertDialogContent,
  AlertDialogDescription,
  AlertDialogFooter,
  AlertDialogHeader,
  AlertDialogTitle,
  AlertDialogTrigger
} from "@/components/ui/alert-dialog";
import { useToast } from "@/hooks/use-toast";
import { PublishingStatus } from "@/components/PublishingStatus";
import { ScheduledPostInfo } from "@/components/ScheduledPostInfo";
import { Textarea } from "@/components/ui/textarea";
import { Input } from "@/components/ui/input";
import { Label } from "@/components/ui/label";
import { Tabs, TabsContent, TabsList, TabsTrigger } from "@/components/ui/tabs";
import { Badge } from "@/components/ui/badge";
import { apiRequest } from "@/lib/queryClient";
import type { Campaign, CampaignContent, ContentType, StoryData } from "@/types";
import axios from "axios";
import { formatDistanceToNow, format, isAfter, isBefore, parseISO, startOfDay, endOfDay } from "date-fns";
import { ru } from "date-fns/locale";
import { ContentGenerationDialog } from "@/components/ContentGenerationDialog";
import { SocialContentAdaptationDialog } from "@/components/SocialContentAdaptationDialog";
import { ImageGenerationDialog } from "@/components/ImageGenerationDialog";
import { ContentPlanGenerator } from "@/components/ContentPlanGenerator";
import { useCampaignStore } from "@/lib/campaignStore";
import RichTextEditor from "@/components/RichTextEditor";
import { TextareaWithResize } from "@/components/TextareaWithResize";
import SocialMediaFilter from "@/components/SocialMediaFilter";
import SocialMediaIcon from "@/components/SocialMediaIcon";
import PlatformSelector from "@/components/PlatformSelector";
import { ImageUploader } from "@/components/ImageUploader";
import { AdditionalImagesUploader } from "@/components/AdditionalImagesUploader";
import { VideoUploader } from "@/components/VideoUploader";
import { AdditionalVideosUploader } from "@/components/AdditionalVideosUploader";
import { AdditionalMediaUploader } from "@/components/AdditionalMediaUploader";
import CreationTimeDisplay from "@/components/CreationTimeDisplay";
import { StoriesEditor } from "@/components/stories/StoriesEditor";
import { StoriesPreview } from "@/components/stories/StoriesPreview";
import { 
  Popover, 
  PopoverContent, 
  PopoverTrigger 
} from "@/components/ui/popover";
import { 
  Accordion,
  AccordionContent,
  AccordionItem,
  AccordionTrigger,
} from "@/components/ui/accordion";
import { Calendar as CalendarComponent } from "@/components/ui/calendar";

// Создаем формат даты
const formatDate = (date: string | Date) => {
  if (!date) return "";
  return formatDistanceToNow(new Date(date), { addSuffix: true, locale: ru });
};

// Функция для преобразования Markdown-подобного синтаксиса в HTML
const processMarkdownSyntax = (content: string): string => {
  if (!content) return "";
  
  // Сохраняем исходный контент для проверки изменений
  let processedContent = content;
  
  // Обработка заголовков разных уровней
  processedContent = processedContent
    .replace(/^###\s+(.*?)(?:\n|$)/gm, '<h3>$1</h3>') // h3 заголовки
    .replace(/^##\s+(.*?)(?:\n|$)/gm, '<h2>$1</h2>')  // h2 заголовки
    .replace(/^#\s+(.*?)(?:\n|$)/gm, '<h1>$1</h1>');  // h1 заголовки
  
  // Обработка жирного текста **текст** или __текст__
  processedContent = processedContent.replace(/(\*\*|__)(.*?)\1/g, '<strong>$2</strong>');
  
  // Обработка курсива *текст* или _текст_
  processedContent = processedContent.replace(/(\*|_)([^\*_]+)\1/g, '<em>$2</em>');
  
  // Обработка переносов строк (двойной перенос строки на абзацы)
  // Сначала разделяем контент на абзацы по двойным переносам
  const paragraphs = processedContent.split(/\n\s*\n/);
  
  // Обрабатываем каждый абзац
  processedContent = paragraphs.map(paragraph => {
    // Если абзац уже содержит HTML-тег, оставляем как есть
    if (paragraph.trim().startsWith('<') && !paragraph.trim().startsWith('<em>') && !paragraph.trim().startsWith('<strong>')) {
      return paragraph;
    }
    
    // Иначе оборачиваем в <p>
    return `<p>${paragraph.replace(/\n/g, '<br>')}</p>`;
  }).join('');
  
  return processedContent;
};

export default function ContentPage() {
  // Используем глобальный стор выбранной кампании
  const { selectedCampaign } = useCampaignStore();
  const [selectedCampaignId, setSelectedCampaignId] = useState<string>(selectedCampaign?.id || "");
  
  // Обновляем локальный ID кампании когда меняется глобальный выбор
  useEffect(() => {
    if (selectedCampaign?.id) {
      setSelectedCampaignId(selectedCampaign.id);
    }
  }, [selectedCampaign]);
  const [isCreateDialogOpen, setIsCreateDialogOpen] = useState(false);
  const [isEditDialogOpen, setIsEditDialogOpen] = useState(false);
  const [isScheduleDialogOpen, setIsScheduleDialogOpen] = useState(false);
  const [isGenerateDialogOpen, setIsGenerateDialogOpen] = useState(false);
  const [isAdaptDialogOpen, setIsAdaptDialogOpen] = useState(false);
  const [isImageGenerationDialogOpen, setIsImageGenerationDialogOpen] = useState(false);
  const [isContentPlanDialogOpen, setIsContentPlanDialogOpen] = useState(false);
  const [isStoriesEditorOpen, setIsStoriesEditorOpen] = useState(false);
  const [currentContent, setCurrentContent] = useState<CampaignContent | null>(null);
  const [selectedKeywordIds, setSelectedKeywordIds] = useState<Set<string>>(new Set());
  
  // Вспомогательная функция для безопасной установки контента с гарантией наличия массива keywords
  // ВАЖНО: Всегда используйте эту функцию вместо setCurrentContent при установке ненулевых значений,
  // чтобы избежать ошибок типа "keywords is not iterable"
  const setCurrentContentSafe = (content: CampaignContent | null) => {
    if (content) {
      // Гарантируем, что keywords всегда массив
      let processedKeywords: string[] = [];
      
      // Обрабатываем ключевые слова для обеспечения правильного формата
      if (content.keywords) {
        if (Array.isArray(content.keywords)) {
          processedKeywords = content.keywords.map((k: any) => {
            // Проверяем, является ли k объектом с полем keyword
            if (k && typeof k === 'object' && 'keyword' in k) {
              return k.keyword;
            }
            // Если это простой объект без специфической структуры
            if (k && typeof k === 'object') {
              console.log('Обнаружен объект ключевого слова без поля keyword:', k);
              return JSON.stringify(k);
            }
            // Если это строка - используем как есть
            return typeof k === 'string' ? k : String(k);
          });
        } else if (typeof content.keywords === 'string') {
          try {
            // Пытаемся разобрать JSON строку
            const parsed = JSON.parse(content.keywords);
            if (Array.isArray(parsed)) {
              processedKeywords = parsed.map(k => {
                if (k && typeof k === 'object' && 'keyword' in k) {
                  return k.keyword;
                }
                return typeof k === 'string' ? k : String(k);
              });
            } else {
              processedKeywords = [content.keywords];
            }
          } catch (e) {
            // Если не JSON, просто используем как строку
            processedKeywords = [content.keywords];
          }
        } else if (content.keywords !== null) {
          // Для всех других случаев
          console.log('Нестандартный формат ключевых слов:', content.keywords);
          if (typeof content.keywords === 'object') {
            // Пытаемся извлечь информацию из объекта
            const extractedKeywords = Object.values(content.keywords)
              .filter(v => typeof v === 'string')
              .map(v => String(v));
            if (extractedKeywords.length > 0) {
              processedKeywords = extractedKeywords;
            } else {
              processedKeywords = [JSON.stringify(content.keywords)];
            }
          } else {
            processedKeywords = [String(content.keywords)];
          }
        }
      }
      
      const safeContent = {
        ...content,
        keywords: processedKeywords
      };
      
      console.log('Setting content with processed keywords:', safeContent.keywords);
      setCurrentContent(safeContent);
      
      // Сбрасываем и заново устанавливаем выбранные ключевые слова
      const newSelectedKeywords = new Set<string>();
      
      // Добавляем ID из предопределенных ключевых слов
      if (Array.isArray(safeContent.keywords)) {
        console.log('Comparing keywords for selection:', safeContent.keywords);
        
        campaignKeywords.forEach(kw => {
          // Строгое сравнение и нормализация строк для более надежного сопоставления
          const normalizedKeyword = kw.keyword.trim().toLowerCase();
          const hasKeyword = safeContent.keywords.some(
            k => typeof k === 'string' && k.trim().toLowerCase() === normalizedKeyword
          );
          
          console.log(`Keyword "${kw.keyword}" (${kw.id}) match:`, hasKeyword);
          
          if (hasKeyword) {
            newSelectedKeywords.add(kw.id);
          }
        });
      }
      
      setSelectedKeywordIds(newSelectedKeywords);
      console.log('Selected keyword IDs updated:', Array.from(newSelectedKeywords));
    } else {
      setCurrentContent(null);
      setSelectedKeywordIds(new Set());
    }
  };
  const [newContent, setNewContent] = useState({
    title: "",
    content: "",
    contentType: "text",
    imageUrl: "",
    additionalImages: [] as string[], // Массив URL-адресов дополнительных изображений
    videoUrl: "",
    additionalVideos: [] as string[], // Массив URL-адресов дополнительных видео
    prompt: "", // Добавляем поле промта для генерации изображений
    keywords: [] as string[],
    metadata: {} as Record<string, any>, // Добавляем поле metadata для Stories
    storyData: null as StoryData | null // Данные для Stories
  });
  const [scheduleDate, setScheduleDate] = useState("");
  const [selectedPlatforms, setSelectedPlatforms] = useState<{[key: string]: boolean}>({
    instagram: false,
    telegram: false,
    vk: false,
    facebook: false
  });
  const [activeTab, setActiveTab] = useState<string>("all");
  
  // Состояние для фильтрации по датам
  const [dateRange, setDateRange] = useState<{
    from: Date | undefined;
    to: Date | undefined;
  }>({
    from: undefined,
    to: undefined,
  });
  // Состояние для отображения фильтра по датам
  const [isDateFilterOpen, setIsDateFilterOpen] = useState(false);
  
  const { toast } = useToast();
  const queryClient = useQueryClient();
  
  // Отслеживание предыдущих статусов контента для показа тостов при изменении
  const [previousStatuses, setPreviousStatuses] = useState<Record<string, string>>({});

  // Auto-uncheck Instagram when content has no images
  useEffect(() => {
    if (currentContent && isScheduleDialogOpen) {
      const hasImages = currentContent.imageUrl || 
        (currentContent.images && currentContent.images.length > 0) ||
        currentContent.contentType === 'text-image' ||
        currentContent.contentType === 'video';
      
      if (!hasImages && selectedPlatforms.instagram) {
        setSelectedPlatforms(prev => ({
          ...prev,
          instagram: false
        }));
      }
    }
  }, [currentContent?.id, currentContent?.imageUrl, currentContent?.images, currentContent?.contentType, isScheduleDialogOpen]);



  // Force refetch data when campaign changes
  useEffect(() => {
    if (selectedCampaignId) {
      console.log('Принудительная перезагрузка данных для кампании:', selectedCampaignId);
      queryClient.invalidateQueries({ queryKey: ["/api/campaign-content", selectedCampaignId] });
      queryClient.invalidateQueries({ queryKey: ["/api/keywords", selectedCampaignId] });
    }
  }, [selectedCampaignId, queryClient]);

  // Track location changes to reload data when navigating to content page
  const [location] = useLocation();
  const [hasNavigated, setHasNavigated] = useState(false);

  // Force refetch data when navigating to content page
  useEffect(() => {
    if (location === '/content' && selectedCampaignId) {
      console.log('Переход на страницу контента, принудительная загрузка данных');
      queryClient.invalidateQueries({ queryKey: ["/api/campaign-content", selectedCampaignId] });
      queryClient.invalidateQueries({ queryKey: ["/api/keywords", selectedCampaignId] });
      // Принудительная перезагрузка данных
      queryClient.refetchQueries({ queryKey: ["/api/campaign-content", selectedCampaignId] });
      queryClient.refetchQueries({ queryKey: ["/api/keywords", selectedCampaignId] });
      setHasNavigated(true);
    }
  }, [location, selectedCampaignId, queryClient]);

  // Also force reload when component first mounts
  useEffect(() => {
    if (!hasNavigated && selectedCampaignId) {
      console.log('Компонент контента смонтирован, принудительная загрузка данных');
      queryClient.invalidateQueries({ queryKey: ["/api/campaign-content", selectedCampaignId] });
      queryClient.invalidateQueries({ queryKey: ["/api/keywords", selectedCampaignId] });
      queryClient.refetchQueries({ queryKey: ["/api/campaign-content", selectedCampaignId] });
      queryClient.refetchQueries({ queryKey: ["/api/keywords", selectedCampaignId] });
    }
  }, [selectedCampaignId, hasNavigated, queryClient]);

  // Запрос списка кампаний
  const { data: campaignsResponse, isLoading: isLoadingCampaigns } = useQuery({
    queryKey: ["/api/campaigns"],
    queryFn: async () => {
      const response = await fetch('/api/campaigns');
      if (!response.ok) {
        throw new Error('Failed to fetch campaigns');
      }
      return response.json();
    }
  });
  
  const campaigns = campaignsResponse?.data || [];

  // Запрос списка контента для выбранной кампании
  const { data: campaignContent = [], isLoading: isLoadingContent, isFetching: isFetchingContent } = useQuery<CampaignContent[]>({
    queryKey: ["/api/campaign-content", selectedCampaignId],
    queryFn: async () => {
      if (!selectedCampaignId) return [];

      console.log('Загрузка контента для кампании:', selectedCampaignId);

      const response = await fetch(`/api/campaign-content?campaignId=${selectedCampaignId}`, {
        headers: {
          'Authorization': `Bearer ${localStorage.getItem('auth_token')}`
        }
      });
      
      if (!response.ok) {
        throw new Error('Failed to fetch campaign content');
      }
      
      const data = await response.json();
      console.log('Загружено контента:', (data.data || []).length);
      return data.data || [];
    },
    enabled: !!selectedCampaignId,
    refetchOnMount: true,
    staleTime: 0, // Всегда считаем данные устаревшими и перезагружаем
    refetchInterval: 10000, // Автоматически обновлять данные каждые 10 секунд
  });
  
  // Запрос ключевых слов кампании
  const { data: campaignKeywords = [], isLoading: isLoadingKeywords } = useQuery<any[]>({
    queryKey: ["/api/keywords", selectedCampaignId],
    queryFn: async () => {
      if (!selectedCampaignId) return [];

      console.log('Загрузка ключевых слов для кампании:', selectedCampaignId);

      const response = await fetch(`/api/keywords?campaignId=${selectedCampaignId}`, {
        headers: {
          'Authorization': `Bearer ${localStorage.getItem('auth_token')}`
        }
      });
      
      if (!response.ok) {
        throw new Error('Failed to fetch campaign keywords');
      }
      
      const data = await response.json();
      console.log('Загружено ключевых слов:', (data.data || []).length);
      return data.data || [];
    },
    enabled: !!selectedCampaignId,
    refetchOnMount: true,
    staleTime: 0, // Всегда считаем данные устаревшими и перезагружаем
    refetchInterval: 10000 // Автоматически обновлять данные каждые 10 секунд
  });

  // Эффект для отслеживания изменений статуса контента и показа тостов
  useEffect(() => {
    if (!Array.isArray(campaignContent)) return;

    campaignContent.forEach((content: any) => {
      const contentId = content.id;
      const currentStatus = content.status;
      const previousStatus = previousStatuses[contentId];

      // Если статус изменился с любого на "published", показываем тост
      if (previousStatus && previousStatus !== 'published' && currentStatus === 'published') {
        console.log(`Контент ${contentId} изменил статус с "${previousStatus}" на "published"`);
        toast({
          title: "Контент опубликован",
          description: `"${content.title}" успешно опубликован во всех социальных сетях`,
        });
      }

      // Обновляем предыдущие статусы
      setPreviousStatuses(prev => ({
        ...prev,
        [contentId]: currentStatus
      }));
    });
  }, [campaignContent, previousStatuses, toast]);

  // Мутация для создания контента
  const createContentMutation = useMutation({
    mutationFn: async (contentData: any) => {
      return await apiRequest('/api/campaign-content', { 
        method: 'POST',
        data: contentData 
      });
    },
    onSuccess: () => {
      // Сначала обновляем данные, затем закрываем диалог
      queryClient.invalidateQueries({ queryKey: ["/api/campaign-content", selectedCampaignId] })
        .then(() => {
          // Показываем уведомление об успехе
          toast({
            description: "Контент успешно создан",
          });
          
          // Сбрасываем форму
          setNewContent({
            title: "",
            content: "",
            contentType: "text",
            imageUrl: "",
            additionalImages: [],
            videoUrl: "",
            additionalVideos: [], // Сбрасываем дополнительные видео
            prompt: "", // Сохраняем поле prompt
            keywords: [],
            metadata: {}, // Сбрасываем metadata
            storyData: null // Сбрасываем данные Stories
          });
          
          // Закрываем диалог
          setIsCreateDialogOpen(false);
        });
    },
    onError: (error: Error) => {
      toast({
        title: "Ошибка при создании контента",
        description: error.message,
        variant: "destructive"
      });
    }
  });

  // Мутация для обновления контента
  const updateContentMutation = useMutation({
    mutationFn: async ({ id, data }: { id: string, data: any }) => {
      // Убедимся, что keywords всегда массив и JSON-сериализуем его
      if (data.keywords) {
        console.log('Updating content with keywords:', data.keywords);
        
        // Проверяем, что keywords это массив
        if (!Array.isArray(data.keywords)) {
          console.warn('Keywords is not an array, converting:', data.keywords);
          data.keywords = data.keywords ? [String(data.keywords)] : [];
        }
      }
      
      return await apiRequest(`/api/publish/update-content/${id}`, { 
        method: 'PATCH',
        data
      });
    },
    onSuccess: (data) => {
      console.log('Content update success response:', data);
      
      // Принудительное обновление
      if (data?.data) {
        // Показываем тост в любом случае, чтобы уведомить пользователя
        toast({
          description: "Контент успешно обновлен",
        });
      }
      
      // Сначала обновляем данные, затем закрываем диалог
      queryClient.invalidateQueries({ queryKey: ["/api/campaign-content", selectedCampaignId] })
        .then(() => {
          // Принудительно закрываем форму
          setIsEditDialogOpen(false);
          setCurrentContent(null);
        });
    },
    onError: (error: Error) => {
      console.error('Content update error:', error);
      toast({
        title: "Ошибка при обновлении контента",
        description: error.message,
        variant: "destructive"
      });
    }
  });

  // Мутация для удаления контента
  const deleteContentMutation = useMutation({
    mutationFn: async (id: string) => {
      return await apiRequest(`/api/campaign-content/${id}`, { 
        method: 'DELETE'
      });
    },
    onSuccess: () => {
      // Сначала обновляем данные, затем показываем уведомление
      queryClient.invalidateQueries({ queryKey: ["/api/campaign-content", selectedCampaignId] })
        .then(() => {
          toast({
            description: "Контент успешно удален",
          });
        });
    },
    onError: (error: Error) => {
      toast({
        title: "Ошибка при удалении контента",
        description: error.message,
        variant: "destructive"
      });
    }
  });

  // Мутация для планирования публикации
  const scheduleContentMutation = useMutation({
    mutationFn: async ({ id, scheduledAt, platforms }: { id: string, scheduledAt: string, platforms?: {[key: string]: boolean} }) => {
      // Подготовка данных о платформах
      const socialPlatformsData: Record<string, any> = {};
      
      // Если есть выбранные платформы, настраиваем их в JSON-структуру
      if (platforms) {
        Object.entries(platforms).forEach(([platform, isEnabled]) => {
          if (isEnabled) {
            socialPlatformsData[platform] = {
              status: 'pending',
              publishedAt: null,
              postId: null,
              postUrl: null,
              error: null
            };
          }
        });
      }

      // Подробное логирование для отладки
      console.log("🚀 Подготовленные данные для планирования публикации:");
      console.log("ID контента:", id);
      console.log("Дата публикации:", scheduledAt);
      console.log("Выбранные платформы:", platforms);
      console.log("Данные socialPlatforms для сохранения:", JSON.stringify(socialPlatformsData, null, 2));

      const requestData = {
        scheduledAt,
        status: 'scheduled',
        socialPlatforms: socialPlatformsData // Всегда передаем объект, даже если он пустой
      };

      console.log("Финальный запрос:", JSON.stringify(requestData, null, 2));

      // Используем новый маршрут direct-schedule вместо patch к campaign-content
      return await apiRequest(`/api/direct-schedule/${id}`, { 
        method: 'POST',
        data: requestData
      });
    },
    onSuccess: () => {
      // Сначала обновляем данные, затем закрываем диалог
      queryClient.invalidateQueries({ queryKey: ["/api/campaign-content", selectedCampaignId] })
        .then(() => {
          toast({
            description: "Публикация запланирована",
          });
          setIsScheduleDialogOpen(false);
          setCurrentContent(null);
        });
    },
    onError: (error: Error) => {
      toast({
        title: "Ошибка при планировании публикации",
        description: error.message,
        variant: "destructive"
      });
    }
  });
  
  // Мутация для немедленной публикации контента через новый API эндпоинт
  const publishContentMutation = useMutation({
    mutationFn: async ({ id, platforms }: { id: string, platforms?: {[key: string]: boolean} }) => {
      // Проверяем наличие необходимых параметров
      if (!id) {
        throw new Error('ID контента не указан');
      }
      
      // Если платформы не указаны, используем значения по умолчанию
      const platformsToPublish = platforms || {
        telegram: true,
        vk: true,
        instagram: false,
        facebook: false
      };
      
      console.log("🚀 Подготовленные данные для публикации через новый API:");
      console.log("ID контента:", id);
      console.log("Выбранные платформы:", platforms || {});
      
      // Вызываем новый API эндпоинт, который сразу публикует во все выбранные платформы
      // и сохраняет информацию о выбранных платформах в Directus
      const response = await fetch('/api/publish/now', {
        method: 'POST',
        headers: {
          'Content-Type': 'application/json',
          'Authorization': `Bearer ${localStorage.getItem('auth_token')}`
        },
        body: JSON.stringify({
          contentId: id,
          platforms: platforms || {} // используем переданные платформы или пустой объект
        })
      });
      
      // Проверяем статус ответа
      if (!response.ok) {
        const errorData = await response.json();
        throw new Error(errorData.error || `Ошибка публикации (${response.status})`);
      }
      
      // Получаем результат публикации
      const result = await response.json();
      console.log("✅ Результат публикации через новый API:", result);
      
      return result;
    },
    onSuccess: async (data, variables) => {
      console.log("Результат публикации:", data);
      
      // Обновляем данные в интерфейсе БЕЗ тоста
      // Тост покажется автоматически когда планировщик обновит статус на "published"
      queryClient.invalidateQueries({ queryKey: ["/api/campaign-content", selectedCampaignId] });
      
      console.log("Публикация отправлена в очередь. Тост появится когда все платформы будут опубликованы.");
    },
    onError: (error: Error) => {
      console.error("Ошибка публикации:", error);
      toast({
        title: "Ошибка при публикации",
        description: error.message,
        variant: "destructive"
      });
    }
  });
  
  // Мутация для перемещения контента в черновики (отмена запланированной публикации)
  const moveToDraftMutation = useMutation({
    mutationFn: async (contentId: string) => {
      console.log(`Перемещение контента ${contentId} в черновики`);
      
      // Сначала получаем текущие данные контента
      const content = await apiRequest(`/api/campaign-content/${contentId}`, {
        method: 'GET'
      });
      
      if (!content || !content.data) {
        throw new Error('Не удалось получить данные контента');
      }
      
      console.log(`Получен контент для перемещения в черновики:`, content.data);
      
      // Используем API для обновления контента
      return await apiRequest(`/api/publish/update-content/${contentId}`, {
        method: 'PATCH',
        data: {
          status: 'draft',
          scheduled_at: null, // Важно: используем snake_case для имени поля, т.к. API ожидает такой формат
          // Очищаем информацию о публикации на платформах, но сохраняем структуру
          social_platforms: {} // Пустой объект вместо null, чтобы не потерять структуру
        }
      });
    },
    onSuccess: () => {
      // Обновляем данные в интерфейсе
      queryClient.invalidateQueries({ queryKey: ["/api/campaign-content", selectedCampaignId] })
        .then(() => {
          toast({
            title: "Перемещено в черновики",
            description: "Публикация была успешно перемещена в черновики",
            variant: "default"
          });
        });
    },
    onError: (error: Error) => {
      console.error("Ошибка при перемещении в черновики:", error);
      toast({
        title: "Ошибка",
        description: `Не удалось переместить публикацию в черновики: ${error.message || 'Неизвестная ошибка'}`,
        variant: "destructive"
      });
    }
  });

  // Обработчик создания контента
  const handleCreateContent = () => {
    if (!selectedCampaignId) {
      toast({
        description: "Выберите кампанию для создания контента",
        variant: "destructive"
      });
      return;
    }

    if (!newContent.title) {
      toast({
        description: "Введите название контента",
        variant: "destructive"
      });
      return;
    }

    if (!newContent.content) {
      toast({
        description: "Введите текст контента",
        variant: "destructive"
      });
      return;
    }

    // Проверяем корректность URL для изображения или видео
    if (
      (newContent.contentType === "text-image" && !newContent.imageUrl) ||
      (newContent.contentType === "video" && !newContent.videoUrl) ||
      (newContent.contentType === "video-text" && !newContent.videoUrl)
    ) {
      toast({
        description: "Добавьте URL изображения или видео",
        variant: "destructive"
      });
      return;
    }

    // Проверяем корректность данных для Stories
    if (newContent.contentType === "story") {
      if (!newContent.metadata?.storyData?.slides || newContent.metadata.storyData.slides.length === 0) {
        toast({
          description: "Создайте хотя бы один слайд для Stories",
          variant: "destructive"
        });
        return;
      }
    }

    // Подготавливаем данные для создания контента
    const contentData = {
      campaignId: selectedCampaignId,
      ...newContent,
      status: 'draft'
    };

    // Для Stories контента, сохраняем данные Stories в metadata
    if (newContent.contentType === "story" && newContent.metadata?.storyData) {
      contentData.metadata = {
        ...newContent.metadata,
        storyData: newContent.metadata.storyData
      };
    }

    createContentMutation.mutate(contentData);
  };

  // Обработчик обновления контента
  const handleUpdateContent = () => {
    if (!currentContent) return;

    console.log('Current content before update:', currentContent);
    console.log('Selected keyword IDs:', Array.from(selectedKeywordIds));
    
    // Собираем выбранные ключевые слова из нашего состояния
    let selectedKeywordTexts: string[] = [];
    
    // Проверяем каждое ключевое слово из кампании
    campaignKeywords.forEach(keyword => {
      // Используем наш Set для проверки, выбрано ли ключевое слово
      if (selectedKeywordIds.has(keyword.id)) {
        // Добавляем нормализованное ключевое слово (без изменения регистра для отображения)
        selectedKeywordTexts.push(keyword.keyword);
        console.log(`Adding keyword from campaign: "${keyword.keyword}"`);
      }
    });
    
    // Добавляем пользовательские ключевые слова, которые не являются частью кампании
    if (Array.isArray(currentContent.keywords)) {
      currentContent.keywords.forEach(keyword => {
        if (typeof keyword !== 'string' || !keyword.trim()) return;
        
        // Нормализуем для сравнения
        const normalizedKeyword = keyword.trim();
        
        // Проверяем, не входит ли уже это ключевое слово в список из предопределенных кампаний
        // используя нормализованное сравнение (без учета регистра)
        const isAlreadyIncluded = campaignKeywords.some(
          k => k.keyword.trim().toLowerCase() === normalizedKeyword.toLowerCase()
        );
        
        const isAlreadySelected = selectedKeywordTexts.some(
          k => k.trim().toLowerCase() === normalizedKeyword.toLowerCase()
        );
        
        // Если ключевое слово не из предопределенных в кампании, добавляем его
        if (!isAlreadyIncluded && !isAlreadySelected) {
          selectedKeywordTexts.push(normalizedKeyword);
          console.log(`Adding custom keyword: "${normalizedKeyword}"`);
        }
      });
    }
    
    console.log('FINAL Selected keywords from React state + extras:', selectedKeywordTexts);

    // Создаем типизированный объект для обновления
    const updateData = {
      title: currentContent.title,
      content: currentContent.content,
      contentType: currentContent.contentType,
      imageUrl: currentContent.imageUrl,
      additionalImages: currentContent.additionalImages || [], // Добавляем поддержку дополнительных изображений
      videoUrl: currentContent.videoUrl,
      additionalVideos: currentContent.additionalVideos || [], // Добавляем поддержку дополнительных видео
      metadata: currentContent.metadata || {}, // Добавляем metadata для сохранения Stories данных
      // НЕ включаем поле prompt, чтобы сохранить промт, созданный при генерации изображения
      // Убедимся, что мы отправляем именно массив, а не объект
      keywords: [...selectedKeywordTexts.filter(k => k && k.trim() !== '')] // Фильтруем пустые значения и создаем новый массив
    };

    console.log('Update data being sent:', updateData);
    console.log('Keywords type:', Array.isArray(updateData.keywords) ? 'Array' : typeof updateData.keywords);

    updateContentMutation.mutate({
      id: currentContent.id,
      data: updateData
    });
  };

  // Обработчик планирования публикации
  const handleScheduleContent = () => {
    if (!currentContent || !scheduleDate) return;

    // Проверяем наличие выбранных платформ
    const selectedPlatformsCount = Object.values(selectedPlatforms).filter(Boolean).length;
    
    // Если платформы не выбраны, показываем предупреждение
    if (selectedPlatformsCount === 0) {
      toast({
        description: "Выберите хотя бы одну платформу для публикации",
        variant: "destructive"
      });
      return;
    }

    // Создаем отладочный вывод
    console.log("Планирование публикации:", {
      id: currentContent.id,
      scheduledAt: new Date(scheduleDate).toISOString(),
      platforms: selectedPlatforms
    });
    
    scheduleContentMutation.mutate({
      id: currentContent.id,
      scheduledAt: new Date(scheduleDate).toISOString(),
      platforms: selectedPlatforms
    });
  };

  // Фильтруем контент в зависимости от выбранной вкладки
  // Функция для группировки контента по датам
  const groupContentByDate = (content: CampaignContent[]) => {
    const groups: { [key: string]: CampaignContent[] } = {};
    
    content.forEach(item => {
      // Используем дату публикации, планирования или создания
      const date = item.publishedAt || item.scheduledAt || item.createdAt;
      if (!date) return;
      
      // Преобразуем в строку даты (только дата, без времени)
      // Используем локальный часовой пояс пользователя для группировки
      const localDate = new Date(date);
      
      // Форматируем дату для использования в качестве ключа группы в формате YYYY-MM-DD
      const dateStr = `${localDate.getFullYear()}-${String(localDate.getMonth() + 1).padStart(2, '0')}-${String(localDate.getDate()).padStart(2, '0')}`;
      
      if (!groups[dateStr]) {
        groups[dateStr] = [];
      }
      
      groups[dateStr].push(item);
    });
    
    return groups;
  };
  
  // Фильтрация контента по активной вкладке
  // Функция для форматирования даты для группировки (только день, месяц, год)
  const formatDateForGrouping = (date: Date | string): string => {
    // Если дата передана в формате ISO string (YYYY-MM-DD)
    if (typeof date === 'string' && date.match(/^\d{4}-\d{2}-\d{2}$/)) {
      // Создаем дату из строки ISO, используя localeDate для правильного часового пояса
      const [year, month, day] = date.split('-').map(Number);
      // Месяцы в JS начинаются с 0, поэтому вычитаем 1 из месяца
      const localDate = new Date(year, month - 1, day);
      return localDate.toLocaleDateString('ru-RU', { 
        day: 'numeric', 
        month: 'long',
        year: 'numeric' 
      });
    } else {
      // Для других форматов дат
      const localDate = new Date(date);
      return localDate.toLocaleDateString('ru-RU', { 
        day: 'numeric', 
        month: 'long',
        year: 'numeric' 
      });
    }
  };

  // Функция для сброса фильтрации по датам
  const resetDateFilter = () => {
    setDateRange({
      from: undefined,
      to: undefined
    });
  };

  // Фильтрация и сортировка контента
  const filteredContent = Array.isArray(campaignContent) ? campaignContent
    .filter(content => {
      // Фильтр по статусу (вкладки)
      if (activeTab !== "all") {
        if (activeTab === "published") {
          // В табе "Опубликованные" показываем контент со статусом "published" и "partial"
          if (content.status !== "published" && content.status !== "partial") {
            return false;
          }
        } else if (content.status !== activeTab) {
          return false;
        }
      }
      
      // Фильтр по диапазону дат, если указан
      if (dateRange.from || dateRange.to) {
        const contentDate = new Date(content.publishedAt || content.scheduledAt || content.createdAt || 0);
        
        // Проверка начальной даты диапазона
        if (dateRange.from && contentDate < startOfDay(dateRange.from)) {
          return false;
        }
        
        // Проверка конечной даты диапазона
        if (dateRange.to && contentDate > endOfDay(dateRange.to)) {
          return false;
        }
      }
      
      return true;
    })
    // Сортировка контента по дате (новые сверху)
    .sort((a, b) => {
      const dateA = new Date(a.publishedAt || a.scheduledAt || a.createdAt || 0);
      const dateB = new Date(b.publishedAt || b.scheduledAt || b.createdAt || 0);
      return dateB.getTime() - dateA.getTime();
    }) : [];
    
  // Группировка контента по дате
  const contentByDate: Record<string, CampaignContent[]> = {};
  
  filteredContent.forEach((content: CampaignContent) => {
    // Получаем дату в локальном часовом поясе пользователя
    const localDate = new Date(content.publishedAt || content.scheduledAt || content.createdAt || new Date());
    // Формируем строку даты в формате ISO YYYY-MM-DD для использования в качестве ключа
    const dateStr = `${localDate.getFullYear()}-${String(localDate.getMonth() + 1).padStart(2, '0')}-${String(localDate.getDate()).padStart(2, '0')}`;
    
    if (!contentByDate[dateStr]) {
      contentByDate[dateStr] = [];
    }
    contentByDate[dateStr].push(content);
  });
  
  // Состояние для отслеживания, какие группы развернуты/свернуты
  const [expandedGroups, setExpandedGroups] = useState<Record<string, boolean>>({});
  
  // Состояние для модального окна предпросмотра контента
  const [previewContent, setPreviewContent] = useState<CampaignContent | null>(null);
  const [isPreviewOpen, setIsPreviewOpen] = useState(false);

  // Получаем иконку для типа контента
  const getContentTypeIcon = (type: string) => {
    switch (type) {
      case "text":
        return <FileText className="h-4 w-4" />;
      case "text-image":
        return <ImageIcon className="h-4 w-4" />;
      case "video":
        return <Video className="h-4 w-4" />;
      case "video-text":
        return <FilePlus2 className="h-4 w-4" />;
      default:
        return <FileText className="h-4 w-4" />;
    }
  };

  // Получаем иконку для статуса
  const getStatusIcon = (status: string) => {
    switch (status) {
      case "draft":
        return <Pencil className="h-4 w-4" />;
      case "scheduled":
        return <Clock className="h-4 w-4" />;
      case "published":
        return <CheckCircle2 className="h-4 w-4" />;
      case "partial":
        return <CheckCircle2 className="h-4 w-4" />;
      default:
        return <Pencil className="h-4 w-4" />;
    }
  };

  // Получаем цвет бейджа для статуса
  const getStatusBadgeVariant = (status: string): "default" | "secondary" | "destructive" | "outline" => {
    switch (status) {
      case "draft":
        return "outline";
      case "scheduled":
        return "secondary";
      case "published":
        return "default";
      case "partial":
        return "secondary";
      default:
        return "outline";
    }
  };

  // Получаем текст статуса
  const getStatusText = (status: string) => {
    switch (status) {
      case "draft":
        return "Черновик";
      case "scheduled":
        return "Запланировано";
      case "published":
        return "Опубликовано";
      case "partial":
        return "Частично";
      default:
        return "Черновик";
    }
  };

  // Получаем правильное время публикации из платформ или основного поля
  const getCorrectPublishedTime = (content: any) => {
    if (!content.socialPlatforms || typeof content.socialPlatforms !== 'object') {
      return content.publishedAt;
    }

    let latestTime = null;
    
    // Ищем самое позднее время публикации среди всех платформ
    for (const [platformName, platform] of Object.entries(content.socialPlatforms)) {
      if (platform && 
          typeof platform === 'object' && 
          'status' in platform && 
          'publishedAt' in platform && 
          platform.status === 'published' && 
          platform.publishedAt) {
        const publishedTime = new Date(platform.publishedAt as string);
        if (!latestTime || publishedTime > new Date(latestTime as string)) {
          latestTime = platform.publishedAt as string;
        }
      }
    }
    
    // Если найдено время в платформах, используем его, иначе основное поле
    return latestTime || content.publishedAt;
  };

  // Получаем правильное время создания контента
  const getCorrectCreatedTime = (content: any) => {
    // Для времени создания пока используем основное поле createdAt
    // В будущем можно добавить логику получения времени создания из других источников
    return content.createdAt;
  };

  return (
    <div className="space-y-6 p-6">
      <div className="flex justify-between items-center">
        <div className="flex flex-col">
          <h1 className="text-2xl font-bold">Управление контентом</h1>
          <p className="text-muted-foreground mt-2">
            Создание, редактирование и публикация контента для социальных сетей
          </p>
          
          {/* Индикатор загрузки */}
          {(isLoadingContent || isFetchingContent) && (
            <div className="flex items-center gap-2 mt-3 text-sm text-blue-600 bg-blue-50 px-3 py-2 rounded-md border border-blue-200">
              <Loader2 className="h-4 w-4 animate-spin" />
              <span>{isLoadingContent ? 'Загрузка контента...' : 'Обновление данных...'}</span>
            </div>
          )}
        </div>
        <div className="flex items-center gap-2">
          <Button 
            onClick={() => setIsContentPlanDialogOpen(true)}
            disabled={!selectedCampaignId || selectedCampaignId === "loading" || selectedCampaignId === "empty"}
            variant="outline"
            className="bg-blue-50 border-blue-200 hover:bg-blue-100"
          >
            <CalendarDays className="mr-2 h-4 w-4" />
            Сгенерировать контент-план
          </Button>
          <Button 
            onClick={() => setIsGenerateDialogOpen(true)}
            disabled={!selectedCampaignId || selectedCampaignId === "loading" || selectedCampaignId === "empty"}
            variant="outline"
          >
            <Wand2 className="mr-2 h-4 w-4" />
            Генерация через AI
          </Button>
          <Button 
            onClick={() => setIsCreateDialogOpen(true)} 
            disabled={!selectedCampaignId || selectedCampaignId === "loading" || selectedCampaignId === "empty"}
          >
            <Plus className="mr-2 h-4 w-4" />
            Создать контент
          </Button>
        </div>
      </div>

      {/* Используется глобальный выбор кампаний в верхней панели */}

      {/* Контент кампании */}
      {!selectedCampaignId ? (
        <Card>
          <CardContent className="flex flex-col items-center justify-center py-16 space-y-4">
            <div className="text-center">
              <h3 className="text-lg font-medium text-muted-foreground mb-2">Выберите кампанию</h3>
              <p className="text-sm text-muted-foreground">
                Для управления контентом выберите кампанию в селекторе выше
              </p>
            </div>
          </CardContent>
        </Card>
      ) : (
        <Card>
          <CardHeader>
            <div className="flex justify-between items-center mb-4">
              <CardTitle>Контент кампании</CardTitle>
              <div className="flex items-center gap-2">
                <Popover open={isDateFilterOpen} onOpenChange={setIsDateFilterOpen}>
                  <PopoverTrigger asChild>
                    <Button
                      id="date-range-filter"
                      variant={dateRange.from || dateRange.to ? "default" : "outline"}
                      size="sm"
                      className={dateRange.from || dateRange.to ? "bg-blue-500 hover:bg-blue-600" : ""}
                    >
                      <CalendarIcon className="mr-2 h-4 w-4" />
                      {dateRange.from || dateRange.to ? (
                        <>
                          {dateRange.from ? format(dateRange.from, "dd MMMM yyyy", {locale: ru}) : "..."}
                          {" – "}
                          {dateRange.to ? format(dateRange.to, "dd MMMM yyyy", {locale: ru}) : "..."}
                        </>
                      ) : (
                        "Фильтр по дате"
                      )}
                    </Button>
                  </PopoverTrigger>
                  <PopoverContent className="w-auto p-0" align="end">
                    <div className="flex flex-col space-y-2 p-2">
                      <div className="grid gap-2">
                        <div className="flex items-center justify-between">
                          <div className="text-sm font-medium">Выберите диапазон дат</div>
                          {(dateRange.from || dateRange.to) && (
                            <Button variant="ghost" size="sm" onClick={resetDateFilter} className="h-7 px-2">
                              <XCircle className="h-4 w-4" />
                              <span className="sr-only">Сбросить</span>
                            </Button>
                          )}
                        </div>
                        <CalendarComponent
                          initialFocus
                          mode="range"
                          defaultMonth={dateRange.from}
                          selected={{
                            from: dateRange.from,
                            to: dateRange.to,
                          }}
                          onSelect={(range) => {
                            if (range?.from) {
                              setDateRange({
                                from: range.from,
                                to: range.to,
                              });
                            } else {
                              resetDateFilter();
                            }
                          }}
                          numberOfMonths={2}
                          locale={ru}
                        />
                      </div>
                    </div>
                  </PopoverContent>
                </Popover>
              </div>
            </div>
            <Tabs defaultValue="all" value={activeTab} onValueChange={setActiveTab}>
              <TabsList>
                <TabsTrigger value="all">Все</TabsTrigger>
                <TabsTrigger value="draft">Черновики</TabsTrigger>
                <TabsTrigger value="scheduled">Запланированные</TabsTrigger>
                <TabsTrigger value="published">Опубликованные</TabsTrigger>
              </TabsList>
            </Tabs>
          </CardHeader>
          <CardContent>
            {isLoadingContent ? (
              <div className="flex flex-col items-center justify-center py-12 space-y-4">
                <Loader2 className="h-8 w-8 animate-spin text-primary" />
                <p className="text-sm text-muted-foreground">Загружаем контент кампании...</p>
              </div>
            ) : !filteredContent.length ? (
              <p className="text-center text-muted-foreground py-8">
                Нет контента для этой кампании
                {(dateRange.from || dateRange.to) && (
                  <div className="text-center mt-2">
                    <Button variant="outline" size="sm" onClick={resetDateFilter}>
                      <XCircle className="h-4 w-4 mr-2" />
                      Сбросить фильтр по датам
                    </Button>
                  </div>
                )}
              </p>
            ) : (
              <div className="space-y-4">
                {/* Группировка по датам */}
                <Accordion type="multiple" defaultValue={Object.keys(contentByDate)}>
                  {Object.entries(contentByDate).map(([dateStr, contents]) => (
                    <AccordionItem key={dateStr} value={dateStr}>
                      <AccordionTrigger className="py-2 hover:bg-gray-50 dark:hover:bg-gray-800">
                        <div className="flex items-center gap-2">
                          <CalendarIcon className="h-4 w-4 opacity-70" />
                          <span className="font-medium">{formatDateForGrouping(dateStr)}</span>
                          <Badge className="ml-2">{contents.length}</Badge>
                        </div>
                      </AccordionTrigger>
                      <AccordionContent>
                        <div className="grid grid-cols-1 md:grid-cols-2 gap-3 mt-2">
                          {contents.map((content) => (
                            <Card 
                              key={content.id} 
                              className="overflow-hidden border border-muted cursor-pointer hover:border-primary/50 hover:shadow-sm transition-all" 
                              onClick={() => {
                                setPreviewContent(content);
                                setIsPreviewOpen(true);
                              }}
                            >
                              <div className="p-3">
                                {/* Header with type, status and actions */}
                                <div className="flex items-center justify-between mb-2">
                                  <div className="flex items-center gap-2">
                                    {getContentTypeIcon(content.contentType || 'text')}
                                    <Badge variant={getStatusBadgeVariant(content.status || 'draft')} className="text-xs px-2">
                                      {getStatusIcon(content.status || 'draft')}
                                      <span className="ml-1">{getStatusText(content.status || 'draft')}</span>
                                    </Badge>
                                  </div>
                                  <div className="flex items-center gap-1">
                                    <Button 
                                      variant="black" 
                                      size="sm"
                                      className="h-7 w-7 p-0"
                                      onClick={(e) => {
                                        e.stopPropagation(); // Предотвращаем открытие превью
                                        setCurrentContentSafe(content);
                                        setIsEditDialogOpen(true);
                                      }}
                                    >
                                      <Pencil className="h-3.5 w-3.5" />
                                    </Button>
                                    {content.status === "draft" && (
                                      <>
                                        <Button 
                                          variant="black" 
                                          size="sm"
                                          className="h-7 w-7 p-0"
                                          onClick={(e) => {
                                            e.stopPropagation(); // Предотвращаем открытие превью
                                            setCurrentContentSafe(content);
                                            setIsScheduleDialogOpen(true);
                                          }}
                                        >
                                          <Calendar className="h-3.5 w-3.5" />
                                        </Button>
                                        <Button 
                                          variant="black" 
                                          size="sm"
                                          className="h-7 w-7 p-0"
                                          onClick={(e) => {
                                            e.stopPropagation(); // Предотвращаем открытие превью
                                            setCurrentContentSafe(content);
                                            setIsAdaptDialogOpen(true);
                                          }}
                                        >
                                          <Share className="h-3.5 w-3.5" />
                                        </Button>
                                        <Button 
                                          variant="ghost" 
                                          size="sm"
                                          className="h-7 w-7 p-0 text-green-500 hover:text-green-600 hover:bg-green-50"
                                          title="Опубликовать сейчас"
                                          onClick={(e) => {
                                            e.stopPropagation(); // Предотвращаем открытие превью
                                            
                                            // Устанавливаем текущий контент и открываем диалог выбора платформ
                                            setCurrentContentSafe(content);
                                            // Сбрасываем выбранные платформы на дефолтные значения
                                            setSelectedPlatforms({
                                              instagram: false,
                                              telegram: true, // По умолчанию включаем Telegram
                                              vk: true,      // По умолчанию включаем VK
                                              facebook: false
                                            });
                                            setIsScheduleDialogOpen(true);
                                          }}
                                        >
                                          <SendHorizontal className="h-3.5 w-3.5" />
                                        </Button>
                                      </>
                                    )}
                                    
                                    {/* Кнопка "В черновики" для запланированного контента */}
                                    {content.status === "scheduled" && (
                                      <Button 
                                        variant="secondary" 
                                        size="sm"
                                        className="h-7 ml-1 text-xs"
                                        title="Переместить в черновики"
                                        onClick={(e) => {
                                          e.stopPropagation(); // Предотвращаем открытие превью
                                          moveToDraftMutation.mutate(content.id);
                                        }}
                                      >
                                        <CheckCircle2 className="h-3.5 w-3.5 mr-1" />
                                        В черновики
                                      </Button>
                                    )}
                                    <Button 
                                      variant="ghost" 
                                      size="sm"
                                      className="h-7 w-7 p-0 text-red-500 hover:text-red-600 hover:bg-red-50 dark:hover:bg-red-950"
                                      onClick={(e) => {
                                        e.stopPropagation(); // Предотвращаем открытие превью
                                        deleteContentMutation.mutate(content.id);
                                      }}
                                    >
                                      <Trash2 className="h-3.5 w-3.5" />
                                    </Button>
                                  </div>
                                </div>
                                
                                {/* Content title */}
                                {content.title && (
                                  <div className="mb-1.5">
                                    <h3 className="text-base font-medium line-clamp-1">{typeof content.title === 'string' ? content.title : String(content.title)}</h3>
                                  </div>
                                )}
                                
                                {/* Content preview */}
                                <div className="flex gap-3">
                                  {/* Text content */}
                                  <div className="flex-1">
                                    <div className="max-h-14 overflow-hidden relative card-content mb-2">
                                      <div 
                                        className="prose prose-sm max-w-none text-xs"
                                        dangerouslySetInnerHTML={{ 
                                          __html: typeof content.content === 'string' 
                                            ? (content.content.startsWith('<') 
                                              ? content.content 
                                              : processMarkdownSyntax(content.content))
                                            : ''
                                        }}
                                      />
                                      <div className="absolute inset-x-0 bottom-0 h-5 bg-gradient-to-t from-white to-transparent dark:from-background"></div>
                                    </div>
                                    
                                    {/* Keywords */}
                                    {content.keywords && Array.isArray(content.keywords) && content.keywords.length > 0 && (
                                      <div className="flex flex-wrap gap-1 mt-2">
                                        {content.keywords.slice(0, 3).map((keyword, index) => (
                                          <Badge key={index} variant="outline" className="text-xs px-1.5 py-0 h-5">
                                            {keyword}
                                          </Badge>
                                        ))}
                                        {content.keywords.length > 3 && (
                                          <Badge variant="outline" className="text-xs px-1.5 py-0 h-5">
                                            +{content.keywords.length - 3}
                                          </Badge>
                                        )}
                                      </div>
                                    )}
                                  </div>
                                  
                                  {/* Media content */}
                                  {content.contentType === "text-image" && content.imageUrl && (
                                    <div className="w-20 h-20 flex-shrink-0">
                                      <img 
                                        src={content.imageUrl} 
                                        alt={content.title || "Content Image"} 
                                        className="rounded-md w-full h-full object-cover"
                                        onError={(e) => {
                                          (e.target as HTMLImageElement).src = "https://placehold.co/400x225?text=Image+Error";
                                        }}
                                      />
                                    </div>
                                  )}
                                  {(content.contentType === "video" || content.contentType === "video-text") && content.videoUrl && (
                                    <div className="w-20 h-20 flex-shrink-0 relative bg-black rounded-md overflow-hidden">
                                      <video 
                                        src={content.videoUrl} 
                                        className="w-full h-full object-cover"
                                      />
                                      <div className="absolute inset-0 flex items-center justify-center bg-black bg-opacity-30">
                                        <Button variant="outline" size="sm" className="h-7 w-7 rounded-full p-0 bg-white bg-opacity-70">
                                          <Play className="h-3.5 w-3.5" />
                                        </Button>
                                      </div>
                                    </div>
                                  )}
                                </div>
                                
                                {/* Publishing status for published content */}
                                {content.status === 'published' && content.socialPlatforms && 
                                 typeof content.socialPlatforms === 'object' && 
                                 Object.keys(content.socialPlatforms as Record<string, any>).length > 0 && (
                                  <div className="mt-2">
                                    <PublishingStatus contentId={content.id} className="mt-1" />
                                  </div>
                                )}
                                
                                {/* Enhanced scheduled post information */}
                                {((content.status === 'scheduled' && content.scheduledAt) || 
                                  (content.status === 'published' && content.publishedAt)) && 
                                 content.socialPlatforms && 
                                 typeof content.socialPlatforms === 'object' && (
                                  <ScheduledPostInfo 
                                    socialPlatforms={content.socialPlatforms as Record<string, any>} 
                                    scheduledAt={typeof content.scheduledAt === 'string' ? content.scheduledAt : content.scheduledAt?.toISOString() || null}
                                    publishedAt={typeof content.publishedAt === 'string' ? content.publishedAt : content.publishedAt?.toISOString() || null}
                                    compact={true}
                                  />
                                )}
                                
                                {/* Dates */}
                                <div className="mt-2 pt-1.5 border-t text-xs text-muted-foreground flex flex-wrap gap-x-3">
                                  {content.publishedAt && (
                                    <CreationTimeDisplay
                                      createdAt={content.publishedAt}
                                      label="Опубл.:"
                                      showIcon={false}
                                      iconType="check"
                                      className="text-xs"
                                      isFromPlatforms={false}
                                      isPublishedTime={true}
                                    />
                                  )}
                                  {content.scheduledAt && !content.publishedAt && content.status !== 'scheduled' && (
                                    <CreationTimeDisplay
                                      createdAt={content.scheduledAt}
                                      label="План:"
                                      showIcon={false}
                                      iconType="clock"
                                      className="text-xs"
                                    />
                                  )}
                                  {!content.publishedAt && !content.scheduledAt && (
                                    <CreationTimeDisplay
                                      createdAt={getCorrectCreatedTime(content) || new Date()}
                                      label="Создано:"
                                      showIcon={false}
                                      iconType="calendar"
                                      className="text-xs"
                                    />
                                  )}
                                </div>
                              </div>
                            </Card>
                          ))}
                        </div>
                      </AccordionContent>
                    </AccordionItem>
                  ))}
                </Accordion>
              </div>
            )}
          </CardContent>
        </Card>
      )}

      {/* Диалог создания контента */}
      <Dialog open={isCreateDialogOpen} onOpenChange={setIsCreateDialogOpen}>
        <DialogContent className="sm:max-w-[800px] max-h-[90vh] overflow-y-auto z-50">
          <DialogHeader>
            <DialogTitle>Создание нового контента</DialogTitle>
          </DialogHeader>
          <div className="space-y-4 py-4">
            <div className="space-y-2">
              <Label htmlFor="title">Название контента</Label>
              <Input
                id="title"
                placeholder="Введите название контента"
                value={newContent.title}
                onChange={(e) => setNewContent({...newContent, title: e.target.value})}
                className="mb-4"
              />
            </div>
            <div className="space-y-2">
              <Label htmlFor="contentType">Тип контента</Label>
              <Select
                value={newContent.contentType}
                onValueChange={(value) => setNewContent({...newContent, contentType: value})}
              >
                <SelectTrigger>
                  <SelectValue placeholder="Выберите тип контента" />
                </SelectTrigger>
                <SelectContent>
                  <SelectItem value="text">Только текст</SelectItem>
                  <SelectItem value="text-image">Текст с изображением</SelectItem>
                  <SelectItem value="video">Видео</SelectItem>
                  <SelectItem value="video-text">Видео с текстом</SelectItem>
                  <SelectItem value="story">Instagram Stories</SelectItem>
                </SelectContent>
              </Select>
            </div>
            <div className="space-y-2">
              <Label htmlFor="content">Контент</Label>
              <div>
                <RichTextEditor
                  value={newContent.content || ''}
                  onChange={(html: string) => setNewContent({...newContent, content: html})}
                  minHeight={150}
                  className="tiptap"
                  enableResize={true}
                  placeholder="Введите текст контента..."
                />
              </div>
            </div>
            
            {/* Stories Editor */}
            {newContent.contentType === "story" && (
              <div className="space-y-4">
                <Label>Редактор Stories</Label>
                <div className="border rounded-lg p-4 bg-white" style={{ minHeight: '300px', overflow: 'visible', zIndex: 'auto' }}>
                  <div className="text-center text-gray-500 py-8">
                    <p className="mb-4">Stories редактор будет открыт в отдельном окне</p>
                    <Button
                      type="button"
                      onClick={() => {
                        // Открываем Stories редактор в отдельном модальном окне
                        setIsStoriesEditorOpen(true);
                      }}
                      className="flex items-center gap-2"
                    >
                      <Pencil className="h-4 w-4" />
                      Открыть редактор Stories
                    </Button>
                  </div>
                  {newContent.metadata?.storyData?.slides?.length > 0 && (
                    <div className="mt-4 p-2 bg-gray-50 rounded">
                      <p className="text-sm text-gray-600">
                        Создано слайдов: {newContent.metadata.storyData.slides.length}
                      </p>
                    </div>
                  )}
                </div>
              </div>
            )}
            
            {(newContent.contentType === "text-image") && (
              <div className="space-y-4">
                <div className="space-y-2">
                  <div className="flex justify-between items-center">
                    <Label htmlFor="imageUrl">Основное изображение</Label>
                    <Button 
                      type="button" 
                      variant="outline" 
                      size="sm"
                      className="flex items-center gap-1"
                      onClick={() => setIsImageGenerationDialogOpen(true)}
                    >
                      <Sparkles className="h-4 w-4" />
                      Сгенерировать изображение
                    </Button>
                  </div>
                  <ImageUploader
                    id="imageUrl"
                    value={newContent.imageUrl}
                    onChange={(url) => setNewContent({...newContent, imageUrl: url})}
                    placeholder="Введите URL изображения"
                    forcePreview={true}
                  />
                </div>
                {/* Дополнительные изображения */}
                <div className="space-y-2">
                  <div className="flex justify-between items-center">
                    <Label>Дополнительные изображения</Label>
                  </div>
                  <AdditionalImagesUploader
                    images={newContent.additionalImages}
                    onChange={(images) => setNewContent({...newContent, additionalImages: images})}
                    label="Загрузите дополнительные изображения"
                    onGenerateImage={(index) => {
                      // Сохраняем индекс текущего изображения в локальном состоянии
                      localStorage.setItem('currentAdditionalImageIndex', String(index));
                      localStorage.setItem('additionalImageMode', 'create');
                      setIsImageGenerationDialogOpen(true);
                    }}
                  />
                </div>
              </div>
            )}
            {(newContent.contentType === "video" || newContent.contentType === "video-text") && (
              <div className="space-y-2">
                <Label htmlFor="videoUrl">URL видео</Label>
                <VideoUploader
                  id="videoUrl"
                  value={newContent.videoUrl}
                  onChange={(url) => setNewContent({...newContent, videoUrl: url})}
                  placeholder="Введите URL видео или загрузите файл"
                  forcePreview={true}
                />
              </div>
            )}
            
            {/* Дополнительные видео */}
            {(newContent.contentType === "video" || newContent.contentType === "video-text") && (
              <div className="space-y-2">
                <AdditionalVideosUploader
                  videos={newContent.additionalVideos}
                  onChange={(videos) => setNewContent({...newContent, additionalVideos: videos})}
                  label="Дополнительные видео"
                />
              </div>
            )}
            
            {/* Список ключевых слов кампании */}
            <div className="space-y-2">
              <div className="flex justify-between items-center">
                <Label>Выберите ключевые слова</Label>
                <Button 
                  variant="ghost" 
                  size="sm" 
                  onClick={() => {
                    queryClient.invalidateQueries({ queryKey: ["/api/keywords", selectedCampaignId] });
                  }}
                  disabled={isLoadingKeywords}
                  className="h-8 w-8 p-0"
                >
                  <RefreshCw className={`h-4 w-4 ${isLoadingKeywords ? 'animate-spin' : ''}`} />
                  <span className="sr-only">Обновить</span>
                </Button>
              </div>
              <Card>
                <CardContent className="p-4">
                  {isLoadingKeywords ? (
                    <div className="flex justify-center p-4">
                      <Loader2 className="h-6 w-6 animate-spin" />
                    </div>
                  ) : !campaignKeywords.length ? (
                    <p className="text-center text-muted-foreground py-2">
                      Нет ключевых слов для этой кампании
                    </p>
                  ) : (
                    <div className="grid grid-cols-3 gap-1">
                      {campaignKeywords.map((keyword) => (
                        <div key={keyword.id || keyword.keyword} className="flex items-center space-x-1">
                          <input
                            type="checkbox"
                            id={`keyword-${keyword.id || keyword.keyword}`}
                            className="h-3 w-3 rounded border-gray-300"
                            checked={newContent.keywords.includes(keyword.keyword)}
                            onChange={(e) => {
                              if (e.target.checked) {
                                setNewContent({
                                  ...newContent,
                                  keywords: [...newContent.keywords, keyword.keyword]
                                });
                              } else {
                                setNewContent({
                                  ...newContent,
                                  keywords: newContent.keywords.filter(k => k !== keyword.keyword)
                                });
                              }
                            }}
                          />
                          <label 
                            htmlFor={`keyword-${keyword.id || keyword.keyword}`}
                            className="text-sm"
                          >
                            {keyword.keyword}
                            {keyword.trendScore && (
                              <span className="ml-1 text-xs text-muted-foreground">
                                ({keyword.trendScore})
                              </span>
                            )}
                          </label>
                        </div>
                      ))}
                    </div>
                  )}
                </CardContent>
              </Card>
            </div>
            
            {/* Поле для ввода дополнительных ключевых слов */}
            <div className="space-y-2">
              <Label htmlFor="additionalKeywords">Дополнительные ключевые слова (введите и нажмите Enter)</Label>
              <Input
                id="additionalKeywords"
                placeholder="Например: здоровье, диета, питание"
                onKeyDown={(e) => {
                  if (e.key === 'Enter') {
                    e.preventDefault();
                    
                    const value = e.currentTarget.value.trim();
                    if (!value) return;
                    
                    // Не добавляем, если ключевое слово уже есть в списке
                    if (!newContent.keywords.includes(value)) {
                      setNewContent({
                        ...newContent,
                        keywords: [...newContent.keywords, value]
                      });
                    }
                    
                    // Очищаем поле ввода
                    e.currentTarget.value = "";
                  }
                }}
                onBlur={(e) => {
                  const value = e.currentTarget.value.trim();
                  if (!value) return;
                  
                  // Не добавляем, если ключевое слово уже есть в списке
                  if (!newContent.keywords.includes(value)) {
                    setNewContent({
                      ...newContent,
                      keywords: [...newContent.keywords, value]
                    });
                  }
                  
                  // Очищаем поле ввода
                  e.currentTarget.value = "";
                }}
              />
            </div>
            
            {/* Предпросмотр выбранных ключевых слов */}
            {newContent.keywords.length > 0 && (
              <div className="space-y-2">
                <Label>Выбранные ключевые слова:</Label>
                <div className="flex flex-wrap gap-2">
                  {newContent.keywords.map((keyword, index) => (
                    <Badge key={index} variant="secondary" className="flex items-center gap-1">
                      {keyword}
                      <button
                        type="button"
                        className="h-4 w-4 rounded-full"
                        onClick={() => {
                          setNewContent({
                            ...newContent,
                            keywords: newContent.keywords.filter((_, i) => i !== index)
                          });
                        }}
                      >
                        ×
                      </button>
                    </Badge>
                  ))}
                </div>
              </div>
            )}
          </div>
          <DialogFooter>
            <Button
              type="button"
              variant="outline"
              onClick={() => setIsCreateDialogOpen(false)}
            >
              Отмена
            </Button>
            <Button 
              type="button" 
              onClick={handleCreateContent}
              disabled={createContentMutation.isPending}
            >
              {createContentMutation.isPending && <Loader2 className="mr-2 h-4 w-4 animate-spin" />}
              Создать
            </Button>
          </DialogFooter>
        </DialogContent>
      </Dialog>

      {/* Диалог редактирования контента */}
      <Dialog open={isEditDialogOpen} onOpenChange={setIsEditDialogOpen}>
        <DialogContent className="sm:max-w-[800px] max-h-[90vh] overflow-y-auto">
          <DialogHeader>
            <DialogTitle>Редактирование контента</DialogTitle>
          </DialogHeader>
          {currentContent && (
            <div className="space-y-4 py-4">
              <div className="space-y-2">
                <Label htmlFor="title">Название контента</Label>
                <Input
                  id="title"
                  placeholder="Введите название контента"
                  value={currentContent.title || ""}
                  onChange={(e) => {
                    const updatedContent = {...currentContent, title: e.target.value};
                    setCurrentContentSafe(updatedContent);
                  }}
                  className="mb-4"
                />
              </div>
              <div className="space-y-2">
                <Label htmlFor="contentType">Тип контента</Label>
                <Select
                  value={currentContent.contentType || 'text'}
                  onValueChange={(value) => {
                    const updatedContent = {...currentContent, contentType: value as ContentType};
                    setCurrentContentSafe(updatedContent);
                  }}
                >
                  <SelectTrigger>
                    <SelectValue placeholder="Выберите тип контента" />
                  </SelectTrigger>
                  <SelectContent>
                    <SelectItem value="text">Только текст</SelectItem>
                    <SelectItem value="text-image">Текст с изображением</SelectItem>
                    <SelectItem value="video">Видео</SelectItem>
                    <SelectItem value="video-text">Видео с текстом</SelectItem>
                    <SelectItem value="story">Stories</SelectItem>
                  </SelectContent>
                </Select>
              </div>
              
              <div className="space-y-2">
                <Label htmlFor="content">Контент</Label>
                <div>
                  <RichTextEditor
                    value={currentContent.content || ''}
                    onChange={(html: string) => {
                      const updatedContent = {...currentContent, content: html};
                      setCurrentContentSafe(updatedContent);
                    }}
                    minHeight={150}
                    className="tiptap"
                    enableResize={true}
                    placeholder="Введите текст контента..."
                  />
                </div>
              </div>
              {(currentContent.contentType === "text-image") && (
                <div className="space-y-4">
                  <div className="space-y-2">
                    <div className="flex justify-between items-center">
                      <Label htmlFor="imageUrl">Основное изображение</Label>
                      <Button 
                        type="button" 
                        variant="outline" 
                        size="sm"
                        className="flex items-center gap-1"
                        onClick={() => {
                          // Открываем диалог генерации изображения для редактирования
                          setCurrentContentSafe(currentContent);
                          setIsImageGenerationDialogOpen(true);
                        }}
                      >
                        <Sparkles className="h-4 w-4" />
                        Сгенерировать изображение
                      </Button>
                    </div>
                    <ImageUploader
                      id="imageUrlEdit"
                      value={currentContent.imageUrl || ""}
                      onChange={(url) => {
                        const updatedContent = {...currentContent, imageUrl: url};
                        setCurrentContentSafe(updatedContent);
                      }}
                      placeholder="Введите URL изображения"
                      forcePreview={true}
                    />
                  </div>
                  
                  {/* Дополнительные изображения */}
                  <div className="space-y-2">
                    <AdditionalImagesUploader
                      images={currentContent.additionalImages || []}
                      onChange={(images) => setCurrentContentSafe({...currentContent, additionalImages: images})}
                      label="Дополнительные изображения"
                      onGenerateImage={(index) => {
                        // Сохраняем индекс текущего изображения в локальном состоянии
                        localStorage.setItem('currentAdditionalImageIndex', String(index));
                        localStorage.setItem('additionalImageMode', 'edit');
                        setIsImageGenerationDialogOpen(true);
                      }}
                    />
                  </div>
                </div>
              )}
              {(currentContent.contentType === "video" || currentContent.contentType === "video-text") && (
                <div className="space-y-2">
                  <Label htmlFor="videoUrl">URL видео</Label>
                  <VideoUploader
                    id="videoUrl"
                    value={currentContent.videoUrl || ""}
                    onChange={(url) => {
                      const updatedContent = {...currentContent, videoUrl: url};
                      setCurrentContentSafe(updatedContent);
                    }}
                    placeholder="Введите URL видео или загрузите файл"
                    forcePreview={true}
                  />
                </div>
              )}
              
              {/* Дополнительные видео - устаревший компонент */}
              {(currentContent.contentType === "video" || currentContent.contentType === "video-text") && (
                <div className="space-y-2">
                  <AdditionalVideosUploader
                    videos={currentContent.additionalVideos || []}
                    onChange={(videos) => setCurrentContentSafe({...currentContent, additionalVideos: videos})}
                    label="Дополнительные видео"
                  />
                </div>
              )}
              
              {/* Stories Editor для редактирования Stories контента */}
              {currentContent.contentType === "story" && (
                <div className="space-y-2">
                  <div className="flex justify-between items-center">
                    <Label>Stories Content</Label>
                    <Button
                      type="button"
                      variant="outline"
                      size="sm"
                      onClick={() => setIsStoriesEditorOpen(true)}
                      className="h-8"
                    >
                      <Edit3 className="h-4 w-4 mr-1" />
                      Редактировать Stories
                    </Button>
                  </div>
                  {currentContent.metadata?.storyData?.slides && currentContent.metadata.storyData.slides.length > 0 ? (
                    <div className="text-sm text-muted-foreground bg-slate-50 p-3 rounded">
                      <div className="flex items-center gap-2">
                        <Layers className="h-4 w-4" />
                        <span>Stories содержит {currentContent.metadata.storyData.slides.length} слайдов</span>
                      </div>
                    </div>
                  ) : (
                    <div className="text-sm text-muted-foreground bg-orange-50 p-3 rounded">
                      <div className="flex items-center gap-2">
                        <AlertCircle className="h-4 w-4 text-orange-500" />
                        <span>Stories не содержит слайдов. Нажмите "Редактировать Stories" для создания контента.</span>
                      </div>
                    </div>
                  )}
                </div>
              )}
              
              {/* Скрыли универсальное поле additional_media */}
              
              {/* Список ключевых слов кампании */}
              <div className="space-y-2">
                <div className="flex justify-between items-center">
                  <Label>Выберите ключевые слова</Label>
                  <Button 
                    variant="ghost" 
                    size="sm" 
                    onClick={() => {
                      queryClient.invalidateQueries({ queryKey: ["/api/keywords", selectedCampaignId] });
                    }}
                    disabled={isLoadingKeywords}
                    className="h-8 w-8 p-0"
                  >
                    <RefreshCw className={`h-4 w-4 ${isLoadingKeywords ? 'animate-spin' : ''}`} />
                    <span className="sr-only">Обновить</span>
                  </Button>
                </div>
                <Card>
                  <CardContent className="p-4">
                    {isLoadingKeywords ? (
                      <div className="flex justify-center p-4">
                        <Loader2 className="h-6 w-6 animate-spin" />
                      </div>
                    ) : !campaignKeywords.length ? (
                      <p className="text-center text-muted-foreground py-2">
                        Нет ключевых слов для этой кампании
                      </p>
                    ) : (
                      <div className="grid grid-cols-3 gap-1">
                        {campaignKeywords.map((keyword) => {
                          // Проверяем, выбрано ли это ключевое слово в нашем React-состоянии
                          const isSelected = selectedKeywordIds.has(keyword.id);
                          
                          return (
                            <div key={keyword.id || keyword.keyword} className="flex items-center space-x-1">
                              <input
                                type="checkbox"
                                id={`edit-keyword-${keyword.id || keyword.keyword}`}
                                className="h-3 w-3 rounded border-gray-300"
                                checked={isSelected}
                                data-testid={`keyword-checkbox-${keyword.id}`}
                                onChange={(e) => {
                                  console.log('Checkbox changed:', keyword.keyword, e.target.checked);
                                  
                                  // Создаем новую копию Set для обновления
                                  const newSelectedKeywordIds = new Set(selectedKeywordIds);
                                  
                                  if (e.target.checked) {
                                    // Добавляем ID ключевого слова в Set
                                    newSelectedKeywordIds.add(keyword.id);
                                    
                                    // Также обновляем currentContent для визуального отображения
                                    const updatedContent = {
                                      ...currentContent,
                                      keywords: [
                                        ...Array.isArray(currentContent.keywords) ? currentContent.keywords : [], 
                                        keyword.keyword
                                      ].filter((v, i, a) => a.indexOf(v) === i) // Удаляем дубликаты
                                    };
                                    setCurrentContent(updatedContent);
                                  } else {
                                    // Удаляем ID ключевого слова из Set
                                    newSelectedKeywordIds.delete(keyword.id);
                                    
                                    // Также обновляем currentContent для визуального отображения
                                    if (Array.isArray(currentContent.keywords)) {
                                      const updatedContent = {
                                        ...currentContent,
                                        keywords: currentContent.keywords.filter(k => 
                                          k.trim().toLowerCase() !== keyword.keyword.trim().toLowerCase()
                                        )
                                      };
                                      setCurrentContent(updatedContent);
                                    }
                                  }
                                  
                                  // Обновляем состояние выбранных ключевых слов
                                  console.log('Updated keyword IDs:', newSelectedKeywordIds);
                                  setSelectedKeywordIds(newSelectedKeywordIds);
                                }}
                              />
                              <label 
                                htmlFor={`edit-keyword-${keyword.id || keyword.keyword}`}
                                className="text-sm"
                              >
                                {keyword.keyword}
                                {keyword.trendScore && (
                                  <span className="ml-1 text-xs text-muted-foreground">
                                    ({keyword.trendScore})
                                  </span>
                                )}
                              </label>
                            </div>
                          );
                        })}
                      </div>
                    )}
                  </CardContent>
                </Card>
              </div>
              
              {/* Поле для ввода дополнительных ключевых слов */}
              <div className="space-y-2">
                <Label htmlFor="editAdditionalKeywords">Дополнительные ключевые слова (введите и нажмите Enter)</Label>
                <Input
                  id="editAdditionalKeywords"
                  placeholder="Например: здоровье, диета, питание"
                  onKeyDown={(e) => {
                    if (e.key === 'Enter') {
                      e.preventDefault();
                      
                      const value = e.currentTarget.value.trim();
                      if (!value) return;
                      
                      console.log('Adding new keyword:', value);
                      
                      // Гарантируем, что keywords всегда массив
                      const existingKeywords = Array.isArray(currentContent.keywords) 
                        ? [...currentContent.keywords] 
                        : [];
                      
                      // Не добавляем, если ключевое слово уже есть в списке
                      if (!existingKeywords.includes(value)) {
                        const updatedKeywords = [...existingKeywords, value];
                        console.log('New keywords array:', updatedKeywords);
                        
                        const updatedContent = {
                          ...currentContent,
                          keywords: updatedKeywords
                        };
                        setCurrentContentSafe(updatedContent);
                      }
                      
                      // Очищаем поле ввода
                      e.currentTarget.value = "";
                    }
                  }}
                  onBlur={(e) => {
                    const value = e.currentTarget.value.trim();
                    if (!value) return;
                    
                    console.log('Adding keyword on blur:', value);
                    
                    // Гарантируем, что keywords всегда массив
                    const existingKeywords = Array.isArray(currentContent.keywords) 
                      ? [...currentContent.keywords] 
                      : [];
                    
                    // Не добавляем, если ключевое слово уже есть в списке
                    if (!existingKeywords.includes(value)) {
                      const updatedKeywords = [...existingKeywords, value];
                      console.log('New keywords array on blur:', updatedKeywords);
                      
                      const updatedContent = {
                        ...currentContent,
                        keywords: updatedKeywords
                      };
                      setCurrentContentSafe(updatedContent);
                    }
                    
                    // Очищаем поле ввода
                    e.currentTarget.value = "";
                  }}
                />
              </div>
              
              {/* Предпросмотр выбранных ключевых слов */}
              {currentContent.keywords && currentContent.keywords.length > 0 && (
                <div className="space-y-2">
                  <Label>Выбранные ключевые слова:</Label>
                  <div className="flex flex-wrap gap-2">
                    {Array.isArray(currentContent.keywords) ? (
                      currentContent.keywords.map((keyword, index) => (
                        <Badge key={index} variant="secondary" className="flex items-center gap-1">
                          {keyword}
                          <button
                            type="button"
                            className="h-4 w-4 rounded-full"
                            onClick={() => {
                              console.log('Removing keyword:', keyword);
                              // Гарантируем, что keywords всегда массив
                              const existingKeywords = Array.isArray(currentContent.keywords) 
                                ? [...currentContent.keywords] 
                                : [];
                              
                              // Удаляем ключевое слово по индексу
                              const updatedKeywords = existingKeywords.filter((_, i) => i !== index);
                              console.log('Keywords after removal:', updatedKeywords);
                              
                              const updatedContent = {
                                ...currentContent,
                                keywords: updatedKeywords
                              };
                              setCurrentContentSafe(updatedContent);
                            }}
                          >
                            ×
                          </button>
                        </Badge>
                      ))
                    ) : (
                      <div>Нет ключевых слов</div>
                    )}
                  </div>
                </div>
              )}
            </div>
          )}
          <DialogFooter>
            <Button
              type="button"
              variant="outline"
              onClick={() => setIsEditDialogOpen(false)}
            >
              Отмена
            </Button>
            <Button 
              type="button" 
              onClick={handleUpdateContent}
              disabled={updateContentMutation.isPending}
            >
              {updateContentMutation.isPending && <Loader2 className="mr-2 h-4 w-4 animate-spin" />}
              Сохранить
            </Button>
          </DialogFooter>
        </DialogContent>
      </Dialog>

      {/* Диалог планирования публикации */}
      <Dialog open={isScheduleDialogOpen} onOpenChange={setIsScheduleDialogOpen}>
        <DialogContent className="sm:max-w-[500px]">
          <DialogHeader>
            <DialogTitle>Публикация в социальные сети</DialogTitle>
            <DialogDescription>
              Выберите платформы для публикации и укажите время или опубликуйте сразу
            </DialogDescription>
          </DialogHeader>
          {currentContent && (
            <div className="space-y-4 py-4">
              <Tabs defaultValue="now" className="w-full">
                <TabsList className="grid w-full grid-cols-2">
                  <TabsTrigger value="now">Опубликовать сейчас</TabsTrigger>
                  <TabsTrigger value="schedule">Запланировать</TabsTrigger>
                </TabsList>
                <TabsContent value="schedule" className="space-y-4 mt-2">
                  <div className="space-y-2">
                    <Label htmlFor="scheduleDate">Дата и время публикации</Label>
                    <Input
                      id="scheduleDate"
                      type="datetime-local"
                      value={scheduleDate}
                      onChange={(e) => setScheduleDate(e.target.value)}
                    />
                  </div>
                </TabsContent>
              </Tabs>

              <div className="space-y-3">
                <Label>Платформы для публикации</Label>
                <PlatformSelector 
                  selectedPlatforms={{
                    instagram: selectedPlatforms.instagram || false,
                    telegram: selectedPlatforms.telegram || false,
                    vk: selectedPlatforms.vk || false,
                    facebook: selectedPlatforms.facebook || false
                  }}
                  onChange={(platform, isSelected) => {
                    setSelectedPlatforms(prev => ({
                      ...prev,
                      [platform]: isSelected
                    }));
                  }}
                  content={{
                    contentType: currentContent.contentType,
                    imageUrl: currentContent.imageUrl,
                    images: currentContent.images
                  }}
                />
                
                {/* Summary of selected platforms */}
                <div className="bg-muted/30 p-3 rounded-md mt-2">
                  <h4 className="text-sm font-medium mb-1">Выбрано платформ: {Object.values(selectedPlatforms).filter(Boolean).length}</h4>
                  <div className="flex flex-wrap gap-1.5">
                    {Object.entries(selectedPlatforms)
                      .filter(([_, isSelected]) => isSelected)
                      .map(([platform]) => (
                        <Badge key={platform} variant="outline" className="capitalize">
                          {platform}
                        </Badge>
                      ))
                    }
                    {!Object.values(selectedPlatforms).some(Boolean) && (
                      <p className="text-xs text-muted-foreground">Выберите хотя бы одну платформу для публикации</p>
                    )}
                  </div>
                </div>
              </div>
            </div>
          )}
          <DialogFooter className="gap-2 flex-col sm:flex-row sm:justify-between">
            <Button
              type="button"
              variant="outline"
              onClick={() => setIsScheduleDialogOpen(false)}
            >
              Отмена
            </Button>
            <div className="space-x-2">
              <Button 
                type="button" 
                variant="default" 
                onClick={async () => {
                  // Проверка на выбор хотя бы одной платформы
                  if (!Object.values(selectedPlatforms).some(Boolean)) {
                    toast({
                      description: "Выберите хотя бы одну платформу для публикации",
                      variant: "destructive"
                    });
                    return;
                  }
                  
                  try {
                    // Получаем выбранные платформы как массив строк для N8N API
                    const selectedPlatformList = Object.entries(selectedPlatforms)
                      .filter(([_, isSelected]) => isSelected)
                      .map(([platform]) => platform);
                    
                    const requestData = {
                      contentId: currentContent?.id,
                      platforms: selectedPlatformList
                    };
                    
                    console.log("Публикация контента - contentId:", currentContent?.id);
                    console.log("Публикация контента - platforms:", selectedPlatformList);
                    console.log("Публикация контента - полный объект:", requestData);
                    
                    // Вызываем API эндпоинт для публикации контента
                    const response = await apiRequest('/api/publish-content', {
                      method: 'POST',
                      data: requestData
                    });
                    
                    if (response.success) {
                      toast({
                        description: response.message || "Контент успешно отправлен на публикацию",
                        variant: "default"
                      });
                    } else {
                      toast({
                        description: response.error || "Ошибка при публикации контента",
                        variant: "destructive"
                      });
                    }
                  } catch (error: any) {
                    console.error("Ошибка публикации контента:", error);
                    toast({
                      description: error.message || "Ошибка при публикации контента",
                      variant: "destructive"
                    });
                  }
                  
                  setIsScheduleDialogOpen(false);
                }}
                disabled={
                  publishContentMutation.isPending || 
                  !Object.values(selectedPlatforms).some(Boolean)
                }
              >
                {publishContentMutation.isPending && <Loader2 className="mr-2 h-4 w-4 animate-spin" />}
                Опубликовать сразу
              </Button>
              <Button 
                type="button" 
                variant="secondary"
                onClick={handleScheduleContent}
                disabled={
                  scheduleContentMutation.isPending || 
                  !scheduleDate || 
                  !Object.values(selectedPlatforms).some(Boolean)
                }
              >
                {scheduleContentMutation.isPending && <Loader2 className="mr-2 h-4 w-4 animate-spin" />}
                Запланировать
              </Button>
            </div>
          </DialogFooter>
        </DialogContent>
      </Dialog>

      {/* Диалог генерации контента через AI */}
      {isGenerateDialogOpen && (
        <ContentGenerationDialog
          campaignId={selectedCampaignId || ''}
          keywords={campaignKeywords.map(k => ({
            id: k.id,
            keyword: k.keyword,
            trendScore: k.trend_score || 0,
            campaignId: k.campaign_id
          }))}
          onClose={() => {
            setIsGenerateDialogOpen(false);
            queryClient.invalidateQueries({ queryKey: ['/api/campaign-content', selectedCampaignId] });
          }}
        />
      )}

      {/* Диалог адаптации контента для социальных сетей */}
      {isAdaptDialogOpen && currentContent && (
        <SocialContentAdaptationDialog
          contentId={currentContent.id}
          originalContent={currentContent.content}
          onClose={() => {
            setIsAdaptDialogOpen(false);
            // Используем null, так как это явное обнуление, а не обновление содержимого
            setCurrentContent(null);
            queryClient.invalidateQueries({ queryKey: ['/api/campaign-content', selectedCampaignId] });
          }}
        />
      )}
      
      {/* Диалог генерации изображений */}
      <Dialog open={isImageGenerationDialogOpen} onOpenChange={setIsImageGenerationDialogOpen}>
        <ImageGenerationDialog 
          campaignId={selectedCampaignId}
          contentId={currentContent?.id} // Передаем ID контента, если редактируем
          // Корректно передаем контент в зависимости от режима (редактирование или создание)
          initialContent={currentContent ? currentContent.content : newContent.content}
          // Передаем промт в зависимости от режима (редактирование, создание или доп.изображение)
          initialPrompt={
            currentContent ? (currentContent.prompt || "") :
            newContent.prompt ? newContent.prompt : ""
          }
          onImageGenerated={(imageUrl, promptText) => {
            console.log("Изображение успешно сгенерировано:", imageUrl);
            console.log("Промт использованный для генерации:", promptText?.substring(0, 100) + "...");
            
            // Проверяем режим дополнительного изображения
            const additionalImageMode = localStorage.getItem('additionalImageMode');
            const imageIndex = localStorage.getItem('currentAdditionalImageIndex');
            
            if (additionalImageMode) {
              // Если это режим дополнительного изображения
              const index = parseInt(imageIndex || '0', 10);
              
              if (additionalImageMode === 'create') {
                // Для режима создания
                const updatedImages = [...newContent.additionalImages];
                updatedImages[index] = imageUrl;
                setNewContent({
                  ...newContent,
                  additionalImages: updatedImages,
                  // Сохраняем промт только если он был передан и если это первая генерация
                  ...(promptText && !newContent.prompt ? { prompt: promptText } : {})
                });
              } else if (additionalImageMode === 'edit' && currentContent) {
                // Для режима редактирования
                const updatedImages = [...(currentContent.additionalImages || [])];
                updatedImages[index] = imageUrl;
                setCurrentContentSafe({
                  ...currentContent,
                  additionalImages: updatedImages,
                  // Сохраняем промт только если он был передан и если это первая генерация
                  ...(promptText && !currentContent.prompt ? { prompt: promptText } : {})
                });
              }
              
              // Очищаем localStorage после генерации
              localStorage.removeItem('additionalImageMode');
              localStorage.removeItem('currentAdditionalImageIndex');
            } else {
              // Обычный режим для основного изображения
              if (currentContent) {
                // Обновляем URL изображения и промт в форме редактирования
                const updatedContent = {
                  ...currentContent, 
                  imageUrl,
                  // Сохраняем промт только если он был передан
                  ...(promptText ? { prompt: promptText } : {})
                };
                setCurrentContentSafe(updatedContent);
              } else {
                // Обновляем URL изображения и промт в форме создания контента
                setNewContent({
                  ...newContent,
                  imageUrl,
                  // Сохраняем промт только если он был передан
                  ...(promptText ? { prompt: promptText } : {})
                });
              }
            }
            
            // Закрываем диалог после выбора изображения
            setIsImageGenerationDialogOpen(false);
          }}
          onClose={() => {
            // Очищаем localStorage при закрытии диалога
            localStorage.removeItem('additionalImageMode');
            localStorage.removeItem('currentAdditionalImageIndex');
            setIsImageGenerationDialogOpen(false);
          }}
        />
      </Dialog>

      {/* Диалог генерации контент-плана */}
      <Dialog open={isContentPlanDialogOpen} onOpenChange={setIsContentPlanDialogOpen}>
        <DialogContent className="sm:max-w-[900px] max-h-[90vh] overflow-y-auto">
          {selectedCampaignId && (
            <ContentPlanGenerator
              isOpen={isContentPlanDialogOpen}
              onClose={() => setIsContentPlanDialogOpen(false)}
              campaignId={selectedCampaignId}
              onPlanGenerated={(contentItems, closeDialog) => {
                console.log("Сгенерирован контент-план:", contentItems);
                
                // Последовательно сохраняем каждый элемент контент-плана
                const saveContentPromises = contentItems.map(item => {
                  // Нормализуем структуру данных для API
                  const contentData = {
                    campaignId: selectedCampaignId,
                    title: item.title || "Без названия",
                    content: item.content || item.text || "",
                    contentType: item.contentType || item.type || "text",
                    scheduledAt: item.scheduledAt || item.scheduled_at || null,
                    hashtags: item.hashtags || [],
                    keywords: item.keywords || [],
                    imageUrl: item.imageUrl || item.image_url || null,
                    videoUrl: item.videoUrl || item.video_url || null,
                    prompt: item.prompt || "", // Добавляем поле промта для генерации изображений
                    status: 'draft'
                  };
                  
                  // Отправляем запрос на сохранение через API
                  return apiRequest('/api/campaign-content', {
                    method: 'POST',
                    data: contentData
                  }).catch(error => {
                    console.error('Ошибка при сохранении элемента контент-плана:', error);
                    return null; // Возвращаем null чтобы не прерывать Promise.all
                  });
                });
                
                // Ожидаем сохранение всех элементов
                Promise.all(saveContentPromises)
                  .then(results => {
                    const successCount = results.filter(Boolean).length;
                    console.log(`Успешно сохранено ${successCount} из ${contentItems.length} элементов`);
                    
                    // Обновляем список контента
                    return queryClient.invalidateQueries({ queryKey: ["/api/campaign-content", selectedCampaignId] });
                  })
                  .then(() => {
                    toast({
                      description: "Контент-план успешно создан и сохранен",
                    });
                    // Закрываем диалог только если closeDialog установлен в true
                    if (closeDialog) {
                      setIsContentPlanDialogOpen(false);
                    }
                  })
                  .catch(error => {
                    console.error('Ошибка при сохранении контент-плана:', error);
                    toast({
                      variant: 'destructive',
                      title: 'Ошибка',
                      description: 'Не удалось сохранить контент-план'
                    });
                  });
              }}
            />
          )}
        </DialogContent>
      </Dialog>

      {/* Диалог просмотра контента */}
      <Dialog open={isPreviewOpen} onOpenChange={setIsPreviewOpen}>
        <DialogContent className="sm:max-w-[800px] max-h-[90vh] overflow-y-auto">
          <DialogHeader>
            <DialogTitle>{previewContent?.title || "Просмотр контента"}</DialogTitle>
          </DialogHeader>
          <div className="space-y-4 py-4">
            {/* Тип контента */}
            <div className="flex items-center gap-2 text-sm text-muted-foreground mb-4">
              {previewContent?.contentType === "text" && <FileText size={16} />}
              {previewContent?.contentType === "text-image" && <ImageIcon size={16} />}
              {previewContent?.contentType === "video" && <Video size={16} />}
              {previewContent?.contentType === "video-text" && <Video size={16} />}
              {previewContent?.contentType === "story" && <Layers size={16} />}
              <span>
                {previewContent?.contentType === "text" && "Текстовый контент"}
                {previewContent?.contentType === "text-image" && "Контент с изображением"}
                {previewContent?.contentType === "video" && "Видео контент"}
                {previewContent?.contentType === "video-text" && "Видео с текстом"}
                {previewContent?.contentType === "story" && "Instagram Stories"}
              </span>
            </div>

            {/* Основной контент */}
            <div className="prose prose-sm max-w-none dark:prose-invert">
              <div 
                dangerouslySetInnerHTML={{ 
                  __html: previewContent && typeof previewContent.content === 'string' 
                    ? (previewContent.content.startsWith('<') 
                      ? previewContent.content 
                      : processMarkdownSyntax(previewContent.content))
                    : ''
                }}
              />
            </div>

            {/* Медиа-контент */}
            {previewContent?.contentType === "text-image" && previewContent?.imageUrl && (
              <div className="mt-4">
                <h4 className="text-sm font-medium mb-2">Основное изображение</h4>
                <img
                  src={previewContent.imageUrl}
                  alt={previewContent?.title || "Content Image"}
                  className="rounded-md max-h-[400px] max-w-full object-contain mx-auto"
                  onError={(e) => {
                    (e.target as HTMLImageElement).src = "https://placehold.co/800x400?text=Image+Error";
                  }}
                />
              </div>
            )}
            
            {/* Дополнительные изображения */}
            {previewContent?.contentType === "text-image" && 
             Array.isArray(previewContent?.additionalImages) && 
             previewContent.additionalImages.filter(url => url && url.trim() !== '').length > 0 && (
              <div className="mt-6">
                <h4 className="text-sm font-medium mb-2">Дополнительные изображения</h4>
                <div className="grid grid-cols-2 gap-4">
                  {previewContent.additionalImages.map((imageUrl, index) => (
                    imageUrl && imageUrl.trim() !== '' && (
                      <div key={index} className="relative border rounded-md overflow-hidden bg-muted/20 h-[300px]">
                        <img
                          src={imageUrl}
                          alt={`Дополнительное изображение ${index + 1}`}
                          className="rounded-md max-h-[300px] w-full h-full object-contain"
                          onError={(e) => {
                            console.error(`Ошибка загрузки изображения: ${imageUrl}`);
                            (e.target as HTMLImageElement).src = "https://placehold.co/400x300?text=Image+Error";
                          }}
                        />
                        <div className="absolute bottom-0 left-0 right-0 bg-black/50 text-white text-xs p-1 truncate">
                          {imageUrl}
                        </div>
                      </div>
                    )
                  ))}
                </div>
              </div>
            )}

            {/* Stories Content Preview */}
            {previewContent?.contentType === "story" && previewContent?.metadata?.storyData && (
              <div className="mt-4">
                <h4 className="text-sm font-medium mb-2">Stories Content</h4>
                <StoriesPreview storyData={previewContent.metadata.storyData} />
              </div>
            )}
            
            {(previewContent?.contentType === "video" || previewContent?.contentType === "video-text") && previewContent?.videoUrl && (
              <div className="mt-4">
                <video
                  src={previewContent.videoUrl}
                  controls
                  className="rounded-md max-h-[400px] max-w-full mx-auto"
                />
              </div>
            )}

            {/* Ключевые слова */}
            {previewContent?.keywords && Array.isArray(previewContent.keywords) && previewContent.keywords.length > 0 && (
              <div className="mt-4">
                <h4 className="text-sm font-medium mb-2">Ключевые слова:</h4>
                <div className="flex flex-wrap gap-2">
                  {previewContent.keywords.map((keyword, index) => (
                    <Badge key={index} variant="secondary">
                      {keyword}
                    </Badge>
                  ))}
                </div>
              </div>
            )}

            {/* Информация о публикации - расширенная */}
            {previewContent?.socialPlatforms && 
             typeof previewContent.socialPlatforms === 'object' &&
             ((previewContent?.status === 'scheduled' && previewContent?.scheduledAt) || 
              (previewContent?.status === 'published' && previewContent?.publishedAt) ||
              (previewContent?.status === 'partial')) ? (
              <div className="mt-4 pt-4 border-t">
                <h4 className="text-sm font-medium mb-3">Информация о публикации</h4>
                <div className="space-y-3">
                  <div>
                    <h5 className="text-xs font-medium text-muted-foreground mb-2">Платформы:</h5>
                    <div className="space-y-2">
                      {Object.entries(previewContent.socialPlatforms as Record<string, any>).map(([platform, platformData]) => {
                        // Show all platforms that exist in the data
                        if (!platformData) return null;
                        
                        const platformNames: Record<string, string> = {
                          vk: 'ВКонтакте',
                          telegram: 'Telegram',
                          instagram: 'Instagram',
                          facebook: 'Facebook'
                        };
                        
                        // Показываем все платформы которые имеют данные
                        const isPublished = platformData.status === 'published' || platformData.postUrl;
                        const isFailed = platformData.status === 'failed' || platformData.error;
                        const isScheduled = platformData.status === 'scheduled' || platformData.scheduledAt;
                        
                        // Показываем платформы с любым статусом
                        if (!isPublished && !isFailed && !isScheduled && !platformData.selected) return null;
                        
                        const bgColor = isPublished ? 'bg-green-100 border-green-300' : 'bg-red-100 border-red-300';
                        const textColor = isPublished ? 'text-green-800' : 'text-red-800';
                        const iconColor = isPublished ? 'text-green-600' : 'text-red-600';
                        const statusText = isPublished ? 'Опубликовано' : 'Ошибка';
                        const Icon = isPublished ? CheckCircle2 : AlertCircle;
                        
                        const content = (
                          <div className={`flex items-center justify-between p-3 rounded-lg ${bgColor}`}>
                            <div className="flex items-center gap-2">
                              <Icon className={`h-5 w-5 ${iconColor}`} />
                              <span className={`text-sm font-medium ${textColor}`}>{platformNames[platform] || platform}</span>
                            </div>
                            <div className="flex items-center gap-2">
                              <span className={`text-sm ${isPublished ? 'text-green-700' : 'text-red-700'}`}>
                                {statusText} {isPublished && platformData.publishedAt && (() => {
                                  // Время publishedAt уже корректно в БД, не добавляем смещение
                                  const date = new Date(platformData.publishedAt);
                                  return date.toLocaleString('ru-RU', {
                                    day: '2-digit',
                                    month: 'long', 
                                    year: 'numeric',
                                    hour: '2-digit',
                                    minute: '2-digit'
                                  });
                                })()}
                              </span>
                              <Icon className={`h-4 w-4 ${iconColor}`} />
                            </div>
                          </div>
                        );

                        // Если есть ссылка на пост, делаем блок кликабельным
                        if (platformData.postUrl) {
                          return (
                            <a
                              key={platform}
                              href={platformData.postUrl}
                              target="_blank"
                              rel="noopener noreferrer"
                              className="block hover:opacity-90 transition-opacity"
                            >
                              {content}
                            </a>
                          );
                        }

                        return <div key={platform}>{content}</div>;
                      })}
                    </div>
                  </div>

                </div>
              </div>
            ) : (
              <div className="mt-4 pt-4 border-t flex flex-wrap gap-x-6 gap-y-2 text-sm text-muted-foreground">
                {previewContent?.publishedAt && (() => {
                  // Для общего времени публикации используем published_at как есть (БЕЗ добавления 3 часов)
                  // Это время уже сохранено в правильном формате из N8N
                  return (
                    <CreationTimeDisplay 
                      createdAt={previewContent.publishedAt}
                      label="Опубликовано:"
                      showIcon={true}
                      iconType="check"
                      className="flex items-center gap-1"
                      isFromPlatforms={false}
                      isPublishedTime={true}
                    />
                  );
                })()}
                {previewContent?.scheduledAt && !previewContent?.publishedAt && (
                  <CreationTimeDisplay 
                    createdAt={previewContent.scheduledAt}
                    label="Запланировано:"
                    showIcon={true}
                    iconType="clock"
                    className="flex items-center gap-1"
                  />
                )}
                {previewContent?.createdAt && (
                  <CreationTimeDisplay 
                    createdAt={previewContent.createdAt}
                    label="Создано:"
                    showIcon={true}
                    iconType="calendar"
                    className="flex items-center gap-1"
                  />
                )}
              </div>
            )}
          </div>
          <DialogFooter>
            <Button 
              variant="outline" 
              onClick={() => setIsPreviewOpen(false)}
            >
              Закрыть
            </Button>
            {previewContent && (
              <Button 
                onClick={() => {
                  setCurrentContentSafe(previewContent);
                  setIsEditDialogOpen(true);
                  setIsPreviewOpen(false);
                }}
              >
                Редактировать
              </Button>
            )}
          </DialogFooter>
        </DialogContent>
      </Dialog>

      {/* Отдельный диалог для Stories редактора */}
      <Dialog open={isStoriesEditorOpen} onOpenChange={setIsStoriesEditorOpen}>
        <DialogContent className="max-w-[95vw] w-[1400px] max-h-[95vh] overflow-y-auto" style={{ zIndex: 60 }}>
          <DialogHeader>
            <DialogTitle>Редактор Instagram Stories</DialogTitle>
            <DialogDescription>
              Создайте многослайдовые Stories с текстом, изображениями и эффектами
            </DialogDescription>
          </DialogHeader>
          <div className="py-4">
            <StoriesEditor
              value={
                isEditDialogOpen && currentContent?.contentType === "story" 
                  ? currentContent.metadata?.storyData || { slides: [], aspectRatio: '9:16', totalDuration: 0 }
                  : newContent.metadata?.storyData || { slides: [], aspectRatio: '9:16', totalDuration: 0 }
              }
              onChange={(storyData) => {
                console.log('🔄 Получены обновленные Stories данные:', storyData);
                if (isEditDialogOpen && currentContent?.contentType === "story") {
                  // Editing existing Stories content
                  console.log('✏️ Обновляем существующий Stories контент');
                  setCurrentContentSafe({
                    ...currentContent,
                    metadata: {
                      ...currentContent.metadata,
                      storyData
                    }
                  });
                } else {
                  // Creating new Stories content
                  console.log('➕ Обновляем новый Stories контент');
                  setNewContent({
                    ...newContent,
                    metadata: {
                      ...newContent.metadata,
                      storyData
                    }
                  });
                }
              }}
            />
          </div>
          <DialogFooter>
            <Button 
              variant="outline" 
              onClick={() => {
                // Данные уже сохранены через onChange в StoriesEditor
                // Просто закрываем диалог
                setIsStoriesEditorOpen(false);
              }}
            >
              Сохранить и закрыть
            </Button>
          </DialogFooter>
        </DialogContent>
      </Dialog>
    </div>
  );
}<|MERGE_RESOLUTION|>--- conflicted
+++ resolved
@@ -10,12 +10,7 @@
   Loader2, Plus, Pencil, Calendar, Send, SendHorizontal, Trash2, FileText, 
   ImageIcon, Video, FilePlus2, CheckCircle2, Clock, RefreshCw, Play,
   Wand2, Share, Sparkles, CalendarDays, ChevronDown, ChevronRight,
-<<<<<<< HEAD
-  CalendarIcon, XCircle, Filter, Ban, CheckCircle, Upload, Edit3, 
-  AlertCircle, Layers
-=======
   CalendarIcon, XCircle, Filter, Ban, CheckCircle, Upload, AlertCircle
->>>>>>> 52a3be1b
 } from "lucide-react";
 import {
   AlertDialog,
@@ -37,7 +32,7 @@
 import { Tabs, TabsContent, TabsList, TabsTrigger } from "@/components/ui/tabs";
 import { Badge } from "@/components/ui/badge";
 import { apiRequest } from "@/lib/queryClient";
-import type { Campaign, CampaignContent, ContentType, StoryData } from "@/types";
+import type { Campaign, CampaignContent } from "@shared/schema";
 import axios from "axios";
 import { formatDistanceToNow, format, isAfter, isBefore, parseISO, startOfDay, endOfDay } from "date-fns";
 import { ru } from "date-fns/locale";
@@ -58,7 +53,6 @@
 import { AdditionalMediaUploader } from "@/components/AdditionalMediaUploader";
 import CreationTimeDisplay from "@/components/CreationTimeDisplay";
 import { StoriesEditor } from "@/components/stories/StoriesEditor";
-import { StoriesPreview } from "@/components/stories/StoriesPreview";
 import { 
   Popover, 
   PopoverContent, 
@@ -71,6 +65,7 @@
   AccordionTrigger,
 } from "@/components/ui/accordion";
 import { Calendar as CalendarComponent } from "@/components/ui/calendar";
+import type { StoryData } from "@/types";
 
 // Создаем формат даты
 const formatDate = (date: string | Date) => {
@@ -148,7 +143,7 @@
       // Обрабатываем ключевые слова для обеспечения правильного формата
       if (content.keywords) {
         if (Array.isArray(content.keywords)) {
-          processedKeywords = content.keywords.map((k: any) => {
+          processedKeywords = content.keywords.map(k => {
             // Проверяем, является ли k объектом с полем keyword
             if (k && typeof k === 'object' && 'keyword' in k) {
               return k.keyword;
@@ -245,8 +240,7 @@
     additionalVideos: [] as string[], // Массив URL-адресов дополнительных видео
     prompt: "", // Добавляем поле промта для генерации изображений
     keywords: [] as string[],
-    metadata: {} as Record<string, any>, // Добавляем поле metadata для Stories
-    storyData: null as StoryData | null // Данные для Stories
+    storyData: null as StoryData | null
   });
   const [scheduleDate, setScheduleDate] = useState("");
   const [selectedPlatforms, setSelectedPlatforms] = useState<{[key: string]: boolean}>({
@@ -453,9 +447,7 @@
             videoUrl: "",
             additionalVideos: [], // Сбрасываем дополнительные видео
             prompt: "", // Сохраняем поле prompt
-            keywords: [],
-            metadata: {}, // Сбрасываем metadata
-            storyData: null // Сбрасываем данные Stories
+            keywords: []
           });
           
           // Закрываем диалог
@@ -758,33 +750,11 @@
       return;
     }
 
-    // Проверяем корректность данных для Stories
-    if (newContent.contentType === "story") {
-      if (!newContent.metadata?.storyData?.slides || newContent.metadata.storyData.slides.length === 0) {
-        toast({
-          description: "Создайте хотя бы один слайд для Stories",
-          variant: "destructive"
-        });
-        return;
-      }
-    }
-
-    // Подготавливаем данные для создания контента
-    const contentData = {
+    createContentMutation.mutate({
       campaignId: selectedCampaignId,
       ...newContent,
       status: 'draft'
-    };
-
-    // Для Stories контента, сохраняем данные Stories в metadata
-    if (newContent.contentType === "story" && newContent.metadata?.storyData) {
-      contentData.metadata = {
-        ...newContent.metadata,
-        storyData: newContent.metadata.storyData
-      };
-    }
-
-    createContentMutation.mutate(contentData);
+    });
   };
 
   // Обработчик обновления контента
@@ -844,7 +814,6 @@
       additionalImages: currentContent.additionalImages || [], // Добавляем поддержку дополнительных изображений
       videoUrl: currentContent.videoUrl,
       additionalVideos: currentContent.additionalVideos || [], // Добавляем поддержку дополнительных видео
-      metadata: currentContent.metadata || {}, // Добавляем metadata для сохранения Stories данных
       // НЕ включаем поле prompt, чтобы сохранить промт, созданный при генерации изображения
       // Убедимся, что мы отправляем именно массив, а не объект
       keywords: [...selectedKeywordTexts.filter(k => k && k.trim() !== '')] // Фильтруем пустые значения и создаем новый массив
@@ -1090,9 +1059,9 @@
           'publishedAt' in platform && 
           platform.status === 'published' && 
           platform.publishedAt) {
-        const publishedTime = new Date(platform.publishedAt as string);
-        if (!latestTime || publishedTime > new Date(latestTime as string)) {
-          latestTime = platform.publishedAt as string;
+        const publishedTime = new Date(platform.publishedAt);
+        if (!latestTime || publishedTime > new Date(latestTime)) {
+          latestTime = platform.publishedAt;
         }
       }
     }
@@ -1455,6 +1424,30 @@
                                       </div>
                                     </div>
                                   )}
+                                  {/* Stories content preview */}
+                                  {content.contentType === "story" && content.storyData && (
+                                    <div className="w-20 h-20 flex-shrink-0 relative bg-gradient-to-br from-purple-400 to-pink-400 rounded-md overflow-hidden">
+                                      <div className="absolute inset-0 flex flex-col items-center justify-center text-white text-xs">
+                                        <div className="font-medium">{content.storyData.slides?.length || 0}</div>
+                                        <div className="text-[10px] opacity-80">слайдов</div>
+                                      </div>
+                                      <div className="absolute top-1 right-1">
+                                        <div className="w-2 h-2 bg-white rounded-full opacity-80"></div>
+                                      </div>
+                                    </div>
+                                  )}
+                                  {/* Stories content preview */}
+                                  {content.contentType === "story" && content.storyData && (
+                                    <div className="w-20 h-20 flex-shrink-0 relative bg-gradient-to-br from-purple-400 to-pink-400 rounded-md overflow-hidden">
+                                      <div className="absolute inset-0 flex flex-col items-center justify-center text-white text-xs">
+                                        <div className="font-medium">{content.storyData.slides?.length || 0}</div>
+                                        <div className="text-[10px] opacity-80">слайдов</div>
+                                      </div>
+                                      <div className="absolute top-1 right-1">
+                                        <div className="w-2 h-2 bg-white rounded-full opacity-80"></div>
+                                      </div>
+                                    </div>
+                                  )}
                                 </div>
                                 
                                 {/* Publishing status for published content */}
@@ -1527,7 +1520,7 @@
 
       {/* Диалог создания контента */}
       <Dialog open={isCreateDialogOpen} onOpenChange={setIsCreateDialogOpen}>
-        <DialogContent className="sm:max-w-[800px] max-h-[90vh] overflow-y-auto z-50">
+        <DialogContent className="sm:max-w-[800px] max-h-[90vh] overflow-y-auto">
           <DialogHeader>
             <DialogTitle>Создание нового контента</DialogTitle>
           </DialogHeader>
@@ -1556,54 +1549,79 @@
                   <SelectItem value="text-image">Текст с изображением</SelectItem>
                   <SelectItem value="video">Видео</SelectItem>
                   <SelectItem value="video-text">Видео с текстом</SelectItem>
-                  <SelectItem value="story">Instagram Stories</SelectItem>
+                  <SelectItem value="story">Stories</SelectItem>
                 </SelectContent>
               </Select>
             </div>
-            <div className="space-y-2">
-              <Label htmlFor="content">Контент</Label>
-              <div>
-                <RichTextEditor
-                  value={newContent.content || ''}
-                  onChange={(html: string) => setNewContent({...newContent, content: html})}
-                  minHeight={150}
-                  className="tiptap"
-                  enableResize={true}
-                  placeholder="Введите текст контента..."
-                />
-              </div>
-            </div>
-            
-            {/* Stories Editor */}
-            {newContent.contentType === "story" && (
-              <div className="space-y-4">
-                <Label>Редактор Stories</Label>
-                <div className="border rounded-lg p-4 bg-white" style={{ minHeight: '300px', overflow: 'visible', zIndex: 'auto' }}>
-                  <div className="text-center text-gray-500 py-8">
-                    <p className="mb-4">Stories редактор будет открыт в отдельном окне</p>
-                    <Button
-                      type="button"
-                      onClick={() => {
-                        // Открываем Stories редактор в отдельном модальном окне
-                        setIsStoriesEditorOpen(true);
-                      }}
-                      className="flex items-center gap-2"
-                    >
-                      <Pencil className="h-4 w-4" />
-                      Открыть редактор Stories
-                    </Button>
-                  </div>
-                  {newContent.metadata?.storyData?.slides?.length > 0 && (
-                    <div className="mt-4 p-2 bg-gray-50 rounded">
-                      <p className="text-sm text-gray-600">
-                        Создано слайдов: {newContent.metadata.storyData.slides.length}
-                      </p>
-                    </div>
-                  )}
+            {/* Поле контента - скрываем для Stories */}
+            {newContent.contentType !== 'story' && (
+              <div className="space-y-2">
+                <Label htmlFor="content">Контент</Label>
+                <div>
+                  <RichTextEditor
+                    value={newContent.content || ''}
+                    onChange={(html: string) => setNewContent({...newContent, content: html})}
+                    minHeight={150}
+                    className="tiptap"
+                    enableResize={true}
+                    placeholder="Введите текст контента..."
+                  />
                 </div>
               </div>
             )}
-            
+
+            {/* Stories Editor - ВМЕСТО текстового контента */}
+            {newContent.contentType === 'story' && (
+              <div className="space-y-4">
+                <div className="space-y-2">
+                  <Label>Описание</Label>
+                  <div className="text-sm text-muted-foreground mb-2">
+                    Создание контента для Instagram Stories с возможностью добавления текста, изображений и интерактивных элементов.
+                  </div>
+                  <div className="text-xs text-muted-foreground bg-purple-50 p-2 rounded">
+                    Формат: 9:16 (1080x1920px)
+                  </div>
+                </div>
+
+                {/* Текстовое поле для Stories */}
+                <div className="space-y-2">
+                  <Label htmlFor="storyText">Текстовое содержание Stories</Label>
+                  <Textarea
+                    id="storyText"
+                    value={newContent.content || ''}
+                    onChange={(e) => setNewContent({...newContent, content: e.target.value})}
+                    placeholder="Введите текст для Stories (будет добавлен как элемент в редакторе)..."
+                    className="min-h-[100px]"
+                  />
+                </div>
+
+                {/* Кнопка редактора */}
+                <div className="flex items-center gap-2 p-4 border rounded-lg bg-purple-50">
+                  {newContent.storyData ? (
+                    <div className="flex-1">
+                      <div className="text-sm font-medium">Stories создан</div>
+                      <div className="text-xs text-muted-foreground">
+                        {newContent.storyData.slides?.length || 0} слайдов, {newContent.storyData.totalDuration || 0}с
+                      </div>
+                    </div>
+                  ) : (
+                    <div className="flex-1">
+                      <div className="text-sm font-medium">Stories не создан</div>
+                      <div className="text-xs text-muted-foreground">
+                        Нажмите кнопку для создания Stories
+                      </div>
+                    </div>
+                  )}
+                  <Button
+                    type="button"
+                    onClick={() => setIsStoriesEditorOpen(true)}
+                    className="bg-purple-600 hover:bg-purple-700"
+                  >
+                    {newContent.storyData ? 'Редактировать Stories' : 'Открыть редактор Stories'}
+                  </Button>
+                </div>
+              </div>
+            )}
             {(newContent.contentType === "text-image") && (
               <div className="space-y-4">
                 <div className="space-y-2">
@@ -1855,7 +1873,7 @@
                 <Select
                   value={currentContent.contentType || 'text'}
                   onValueChange={(value) => {
-                    const updatedContent = {...currentContent, contentType: value as ContentType};
+                    const updatedContent = {...currentContent, contentType: value};
                     setCurrentContentSafe(updatedContent);
                   }}
                 >
@@ -1867,7 +1885,6 @@
                     <SelectItem value="text-image">Текст с изображением</SelectItem>
                     <SelectItem value="video">Видео</SelectItem>
                     <SelectItem value="video-text">Видео с текстом</SelectItem>
-                    <SelectItem value="story">Stories</SelectItem>
                   </SelectContent>
                 </Select>
               </div>
@@ -1960,40 +1977,6 @@
                     onChange={(videos) => setCurrentContentSafe({...currentContent, additionalVideos: videos})}
                     label="Дополнительные видео"
                   />
-                </div>
-              )}
-              
-              {/* Stories Editor для редактирования Stories контента */}
-              {currentContent.contentType === "story" && (
-                <div className="space-y-2">
-                  <div className="flex justify-between items-center">
-                    <Label>Stories Content</Label>
-                    <Button
-                      type="button"
-                      variant="outline"
-                      size="sm"
-                      onClick={() => setIsStoriesEditorOpen(true)}
-                      className="h-8"
-                    >
-                      <Edit3 className="h-4 w-4 mr-1" />
-                      Редактировать Stories
-                    </Button>
-                  </div>
-                  {currentContent.metadata?.storyData?.slides && currentContent.metadata.storyData.slides.length > 0 ? (
-                    <div className="text-sm text-muted-foreground bg-slate-50 p-3 rounded">
-                      <div className="flex items-center gap-2">
-                        <Layers className="h-4 w-4" />
-                        <span>Stories содержит {currentContent.metadata.storyData.slides.length} слайдов</span>
-                      </div>
-                    </div>
-                  ) : (
-                    <div className="text-sm text-muted-foreground bg-orange-50 p-3 rounded">
-                      <div className="flex items-center gap-2">
-                        <AlertCircle className="h-4 w-4 text-orange-500" />
-                        <span>Stories не содержит слайдов. Нажмите "Редактировать Stories" для создания контента.</span>
-                      </div>
-                    </div>
-                  )}
                 </div>
               )}
               
@@ -2585,28 +2568,64 @@
               {previewContent?.contentType === "text-image" && <ImageIcon size={16} />}
               {previewContent?.contentType === "video" && <Video size={16} />}
               {previewContent?.contentType === "video-text" && <Video size={16} />}
-              {previewContent?.contentType === "story" && <Layers size={16} />}
+              {previewContent?.contentType === "story" && <div className="w-4 h-4 bg-gradient-to-br from-purple-400 to-pink-400 rounded"></div>}
               <span>
                 {previewContent?.contentType === "text" && "Текстовый контент"}
                 {previewContent?.contentType === "text-image" && "Контент с изображением"}
                 {previewContent?.contentType === "video" && "Видео контент"}
                 {previewContent?.contentType === "video-text" && "Видео с текстом"}
-                {previewContent?.contentType === "story" && "Instagram Stories"}
+                {previewContent?.contentType === "story" && "Stories"}
               </span>
             </div>
 
             {/* Основной контент */}
-            <div className="prose prose-sm max-w-none dark:prose-invert">
-              <div 
-                dangerouslySetInnerHTML={{ 
-                  __html: previewContent && typeof previewContent.content === 'string' 
-                    ? (previewContent.content.startsWith('<') 
-                      ? previewContent.content 
-                      : processMarkdownSyntax(previewContent.content))
-                    : ''
-                }}
-              />
-            </div>
+            {previewContent?.contentType === "story" && previewContent?.storyData ? (
+              <div className="space-y-4">
+                <div className="text-sm text-muted-foreground">
+                  Stories содержит {previewContent.storyData.slides?.length || 0} слайдов
+                  общей продолжительностью {previewContent.storyData.totalDuration || 0} секунд
+                </div>
+                {previewContent.content && (
+                  <div className="prose prose-sm max-w-none dark:prose-invert">
+                    <div 
+                      dangerouslySetInnerHTML={{ 
+                        __html: previewContent.content.startsWith('<') 
+                          ? previewContent.content 
+                          : processMarkdownSyntax(previewContent.content)
+                      }}
+                    />
+                  </div>
+                )}
+                {previewContent.storyData.slides && previewContent.storyData.slides.length > 0 && (
+                  <div className="space-y-2">
+                    <h4 className="text-sm font-medium">Слайды Stories:</h4>
+                    <div className="grid grid-cols-3 gap-2">
+                      {previewContent.storyData.slides.map((slide, index) => (
+                        <div key={slide.id} className="aspect-[9/16] bg-gradient-to-br from-purple-400 to-pink-400 rounded-lg p-2 text-white text-xs">
+                          <div className="text-center">Слайд {index + 1}</div>
+                          <div className="text-[10px] opacity-80 mt-1">{slide.duration}s</div>
+                          {slide.elements && slide.elements.length > 0 && (
+                            <div className="text-[10px] opacity-80">{slide.elements.length} элементов</div>
+                          )}
+                        </div>
+                      ))}
+                    </div>
+                  </div>
+                )}
+              </div>
+            ) : (
+              <div className="prose prose-sm max-w-none dark:prose-invert">
+                <div 
+                  dangerouslySetInnerHTML={{ 
+                    __html: previewContent && typeof previewContent.content === 'string' 
+                      ? (previewContent.content.startsWith('<') 
+                        ? previewContent.content 
+                        : processMarkdownSyntax(previewContent.content))
+                      : ''
+                  }}
+                />
+              </div>
+            )}
 
             {/* Медиа-контент */}
             {previewContent?.contentType === "text-image" && previewContent?.imageUrl && (
@@ -2649,14 +2668,6 @@
                     )
                   ))}
                 </div>
-              </div>
-            )}
-
-            {/* Stories Content Preview */}
-            {previewContent?.contentType === "story" && previewContent?.metadata?.storyData && (
-              <div className="mt-4">
-                <h4 className="text-sm font-medium mb-2">Stories Content</h4>
-                <StoriesPreview storyData={previewContent.metadata.storyData} />
               </div>
             )}
             
@@ -2828,62 +2839,25 @@
         </DialogContent>
       </Dialog>
 
-      {/* Отдельный диалог для Stories редактора */}
-      <Dialog open={isStoriesEditorOpen} onOpenChange={setIsStoriesEditorOpen}>
-        <DialogContent className="max-w-[95vw] w-[1400px] max-h-[95vh] overflow-y-auto" style={{ zIndex: 60 }}>
-          <DialogHeader>
-            <DialogTitle>Редактор Instagram Stories</DialogTitle>
-            <DialogDescription>
-              Создайте многослайдовые Stories с текстом, изображениями и эффектами
-            </DialogDescription>
-          </DialogHeader>
-          <div className="py-4">
-            <StoriesEditor
-              value={
-                isEditDialogOpen && currentContent?.contentType === "story" 
-                  ? currentContent.metadata?.storyData || { slides: [], aspectRatio: '9:16', totalDuration: 0 }
-                  : newContent.metadata?.storyData || { slides: [], aspectRatio: '9:16', totalDuration: 0 }
-              }
-              onChange={(storyData) => {
-                console.log('🔄 Получены обновленные Stories данные:', storyData);
-                if (isEditDialogOpen && currentContent?.contentType === "story") {
-                  // Editing existing Stories content
-                  console.log('✏️ Обновляем существующий Stories контент');
-                  setCurrentContentSafe({
-                    ...currentContent,
-                    metadata: {
-                      ...currentContent.metadata,
-                      storyData
-                    }
-                  });
-                } else {
-                  // Creating new Stories content
-                  console.log('➕ Обновляем новый Stories контент');
-                  setNewContent({
-                    ...newContent,
-                    metadata: {
-                      ...newContent.metadata,
-                      storyData
-                    }
-                  });
-                }
+      {/* Stories Editor */}
+      {isStoriesEditorOpen && (
+        <div className="fixed inset-0 z-[100] bg-black bg-opacity-50 flex items-center justify-center">
+          <div className="w-[95vw] h-[95vh] bg-white rounded-lg shadow-xl overflow-hidden relative">
+            <StoriesEditor 
+              onSave={(storyData) => {
+                setNewContent({
+                  ...newContent,
+                  content: '',
+                  storyData: storyData
+                });
+                setIsStoriesEditorOpen(false);
               }}
+              onClose={() => setIsStoriesEditorOpen(false)}
+              initialData={newContent.storyData || undefined}
             />
           </div>
-          <DialogFooter>
-            <Button 
-              variant="outline" 
-              onClick={() => {
-                // Данные уже сохранены через onChange в StoriesEditor
-                // Просто закрываем диалог
-                setIsStoriesEditorOpen(false);
-              }}
-            >
-              Сохранить и закрыть
-            </Button>
-          </DialogFooter>
-        </DialogContent>
-      </Dialog>
+        </div>
+      )}
     </div>
   );
 }